--- conflicted
+++ resolved
@@ -2,10 +2,7 @@
 import api from '../API/Index';
 
 export const getNodeLabelsAndRelTypes = async () => {
-<<<<<<< HEAD
-=======
   const formData = new FormData();
->>>>>>> 6f3f8634
   try {
     const response = await api.post<ServerData>(`/schema`);
     return response;
