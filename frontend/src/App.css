.filetable {
  border: 1px solid #d1d5db;
  width: 95% !important;
}

.s3Container {
  display: flex;
  align-items: center;
  justify-content: center;
  border-radius: 8px;
  outline-color: #d1d5db;
}

.s3Container>button>div {
  display: flex;
  flex-direction: column;
  align-items: center;
}

.imageBg {
  outline-color: #d1d5db;
  border-radius: 8px;
}

.ndl-data-grid-root .ndl-data-grid-navigation {
  padding-block: 5px !important;
}

.ndl-drawer .ndl-drawer-close-button {
  background-color: rgb(var(--theme-palette-neutral-bg-strong));
  width: 36px !important;
  height: 36px !important;
}

.custombutton {
  display: flex;
  align-items: center;
  justify-content: center;
  cursor: pointer;
  flex-direction: column;
}

.brandimg {
  width: 65px;
  height: 55px;
  object-fit: contain;
}

.webImg {
  width: 80px;
  height: 80px;
}

::placeholder {
  color: rgb(135, 130, 130) !important;
}

.textellipsis {
  overflow: hidden;
  text-overflow: ellipsis;
  white-space: nowrap;
}

.loader {
  width: 8px;
  height: 8px;
  border-radius: 50%;
  display: block;
  margin: 7px auto;
  position: relative;
  background: #FFF;
  box-shadow: -12px 0 #FFF, 12px 0 #FFF;
  box-sizing: border-box;
  animation: shadowPulse 2s linear infinite;
}

@keyframes shadowPulse {
  33% {
    background: #FFF;
    box-shadow: -12px 0 rgb(var(--theme-palette-primary-bg-strong)), 12px 0 #FFF;
  }

  66% {
    background: rgb(var(--theme-palette-primary-bg-strong));
    box-shadow: -12px 0 #FFF, 12px 0 #FFF;
  }

  100% {
    background: #FFF;
    box-shadow: -12px 0 #FFF, 12px 0 rgb(var(--theme-palette-primary-bg-strong));
  }
}
.dropdownbtn{
  background-color: #014063;
  color: white !important;
  border-radius: unset !important;
  width: 35px;
  padding: 0.5rem;
}
.dropdownbtn:hover{
  background-color: #02293d !important;
}
.graphbtn{
  border-top-right-radius: 0px !important;
  border-bottom-right-radius: 0px !important;
}
.dropdownbtn.darktheme{
  background-color: #51A6B1;
}
.dropdownbtn.small{
  height: 24px;
}
.darktheme:hover{
  background-color: #44929c !important;
}

.dropdownbtn {
  background-color: #014063;
  color: white !important;
  border-radius: unset !important;
  width: 35px;
  padding: 0.5rem;
}

.dropdownbtn:hover {
  background-color: #02293d !important;
}

.graphbtn {
  border-top-right-radius: 0px !important;
  border-bottom-right-radius: 0px !important;
}

.dropdownbtn.darktheme {
  background-color: #51A6B1;
}

.dropdownbtn.small {
  height: 24px;
}

.darktheme:hover {
  background-color: #44929c !important;
}

.ndl-dropzone>div {
  padding-top: 10px !important;
  padding-bottom: 10px !important;
}

.chatBotContainer {
  scrollbar-width: thin;
  overflow-x: hidden;
  scrollbar-gutter: stable;
}


.connectionmodal__input {
  width: 48.5%;
  margin-right: 1.5%;
  display: inline-block;
}

.connectionmodal__port__input {
  width: 15%;
  display: inline-block;
}

.connectionmodal__hostname__input {
  margin-left: 2.5%;
  width: 55%;
  margin-right: 2.5%;
  display: inline-block;
}

.connectionmodal__protocal__input {
  width: 25%;
  display: inline-block
}

.connectionstatus__container {
  display: flex;
  padding: 20px;
  align-items: flex-start;
  justify-content: center;
  flex-direction: column;
}

.legend_div {
  flex-wrap: wrap;
  flex: 1;
  padding: 15px;
  background-color: rgb(var(--theme-palette-neutral-bg-weak));
  scrollbar-width: thin;
  max-height: 100%;
  overflow-y: auto;
  height: 100%;
  z-index: 1;
  box-shadow: -2px 0px 6px rgb(var(--theme-palette-neutral-bg-strong));
}

.legend {
  display: inline-block;
  min-width: 0px;
  cursor: pointer;
  border-radius: 12px;
  padding: 5px 8px;
  font-size: var(--font-size-label);
  font-weight: var(--font-weight-bold);
  letter-spacing: 0;
  line-height: 1.25rem;
  width: max-content;
  text-overflow: ellipsis;
  white-space: nowrap;
}

.ndl-widget-content>div {
  overflow-wrap: break-word
}

.word-break {
  word-break: break-word;
}

.cellClass {
  width: 100%;
  height: 100%;
  display: flex;
  align-items: center;
}

.ndl-type-checkbox,
.ndl-label-before>span {
  font-weight: 600;
  font-size: larger;
}

.ndl-upload-img-wrapper {
  background: url("./assets/images/dropzone.svg");
  background-repeat: no-repeat;
  background-position: center;
}

.ndl-dropzone .ndl-dropzone-header {
  row-gap: 0 !important;
}

.ndl-status-indicator {
  margin-bottom: 0px !important;
}

.css-h4y409-MuiList-root {
  scrollbar-width: thin;
}

.source-container {
  container-type: size;
}

.source-container>* {
  width: 100%;
}

@container (min-height:500px) and (max-height:700px) {
  .outline-dashed img {
    width: 40px;
    height: auto;
  }

  .outline-dashed h6 {
    font-size: 14px;
  }

  .outline-dashed .wikipedia-div {
    padding: 12px;
  }

}

@container (min-height:400px) and (max-height:500px) {
  .outline-dashed img {
    width: 35px;
    height: auto;
  }

  .outline-dashed h6 {
    font-size: 14px;
  }

  .outline-dashed .wikipedia-div {
    padding: 10px;
  }

}

@container (max-height:300px) {
  .outline-dashed img {
    width: 30px;
    height: auto;
  }

  .outline-dashed h6 {
    font-size: 12px;
  }

  .dropzoneContainer .ndl-upload-img-wrapper {
    display: none !important;
  }

  .dropzoneContainer .ndl-dropzone-header {
    margin-bottom: 5px !important;
  }

  .imageBg>div {
    padding: 5px;
  }

  .outline-dashed .wikipedia-div {
    padding: 8px;
  }
}

.ndl-dropzone .ndl-dropzone-header {
  margin-bottom: 0 !important;
}

.node_label__value-container--has-value,
.relationship_label__value-container--has-value {
  max-height: 215px;
  overflow-y: scroll !important;
  scrollbar-width: thin;
}

.entity_extraction_Tab_node_label__value-container--has-value,
.entity_extraction_Tab_relationship_label__value-container--has-value {
  max-height: 100px;
  overflow-y: scroll !important;
  scrollbar-width: thin;
}

.tablet_entity_extraction_Tab_node_label__value-container--has-value,
.tablet_entity_extraction_Tab_relationship_label__value-container--has-value {
  max-height: 80px;
  overflow-y: scroll !important;
  scrollbar-width: thin;
}

.widthunset {
  width: initial !important;
  height: initial !important;
}

.text-input-container {
  transition: width 1.5s ease;
  /* width: 100dvh; */
}

.text-input-container.search-initiated {
  width: 60dvh;
}

.custom-menu {
  min-width: 250px;
  max-width: 305px;
}

.ndl-modal-root {
  z-index: 39 !important;
}

.tbody-dark .ndl-data-grid-tr:hover {
  --cell-background: rgb(60 63 68) !important;
}

.tbody-light .ndl-data-grid-tr:hover {
  --cell-background: rgb(226 227 229) !important;
}

.chatbot-deleteLoader {
  position: absolute;
  top: 0;
  bottom: 0;
  width: 100%;
  height: 100%;
  display: flex;
  align-items: center;
  justify-content: center;
  z-index: 111;
  opacity: 0.8;
  background-color: rgb(201 201 201 / 40%);
}

.layout-wrapper {
  display: grid;
  grid-template-rows: auto;
  grid-template-columns: 64px 1fr minmax(min-content,4fr) 1.1fr 64px;
  max-height: calc(100vh - 58px);
  max-width: 100%;
}

.layout-wrapper.drawerdropzoneclosed {
  grid-template-columns: 64px 4fr 1.1fr 64px;

}

.layout-wrapper.drawerchatbotclosed {
  grid-template-columns: 64px 0.6fr minmax(min-content, 4fr) 64px;
}

.layout-wrapper.drawerclosed {
  grid-template-columns: 64px minmax(min-content, 4fr) 64px;
}

.main-content-wrapper {
  display: flex;
  flex-direction: column;
  max-width: 100%;
  position: relative;
  height: 100%;
}

@media screen and (min-width:1025px) and (max-width:1440px){
  .layout-wrapper{
    grid-template-columns: 64px 1fr minmax(min-content,4fr) minmax(min-content,2fr) 64px;
<<<<<<< HEAD
    }
}

@media screen and (min-width:1536px) and (max-width:2560px) {
  .layout-wrapper {
    grid-template-columns: 64px 1fr minmax(min-content, 6.5fr) minmax(max-content, 1fr) 64px;

  }
}

.sidenav-container {
=======
  
    }
}
@media screen and (min-width:1536px) and (max-width:2560px){
  .layout-wrapper{
  grid-template-columns: 64px 1fr minmax(min-content,6.5fr) minmax(max-content,1fr) 64px;

  }
}
.sidenav-container{
>>>>>>> bb55ade1
  height: calc(100vh - 58px);
  min-height: 200px;
  display: flex
}

<<<<<<< HEAD
.resource-sections.blur-sm {
  filter: blur(2px);
}

.profile-container {
  display: flex;
  gap: 4px;
  align-items: center;
  border: 1px solid rgb(var(--theme-palette-neutral-border-strong));
  border-radius: 12px;
}

.websource-btn-container {
=======
 .resource-sections.blur-sm {
  filter: blur(2px);
 }
.profile-container{
  display:flex;
  gap:4px;
  align-items:center;
  border: 1px solid rgb(var(--theme-palette-neutral-border-strong));
  border-radius: 12px;
}
.websource-btn-container{
>>>>>>> bb55ade1
  display: flex;
  gap: 10px;
}

<<<<<<< HEAD
.enhancement-btn__wrapper {
  padding-right: 12px;
  display: flex;
}

.patternContainer {
  border: 1px solid rgb(var(--theme-palette-neutral-border-strong));
  overflow-y: scroll;
  max-height: fit-content;
  height: 150px;
  padding: 10px;
  width:100%;
}

@keyframes highlightAnimation {
  0% {
    background-color:rgb(var(--theme-palette-neutral-bg-weak));
    border-color: rgb(var(--theme-palette-primary-bg-weak));
    transform: scale(1);
  }

  50% {
    background-color:rgb(var(--theme-palette-neutral-bg-weak));
    border-color: rgb(var(--theme-palette-primary-bg-strong));
    transform: scale(1.05);
  }

  100% {
    background-color: rgb(var(--theme-palette-neutral-bg-weak));
    border-color: rgb(var(--theme-palette-primary-bg-strong));
    transform: scale(1);
  }
}

.animate-highlight {
  animation: highlightAnimation 1.5s ease-in-out;
  border: 2px solid rgb(var(--theme-palette-primary-bg-strong));
}
=======
.enhancement-btn__wrapper{
  padding-right: 12px;
}
>>>>>>> bb55ade1
<|MERGE_RESOLUTION|>--- conflicted
+++ resolved
@@ -422,7 +422,7 @@
 @media screen and (min-width:1025px) and (max-width:1440px){
   .layout-wrapper{
     grid-template-columns: 64px 1fr minmax(min-content,4fr) minmax(min-content,2fr) 64px;
-<<<<<<< HEAD
+
     }
 }
 
@@ -434,24 +434,12 @@
 }
 
 .sidenav-container {
-=======
-  
-    }
-}
-@media screen and (min-width:1536px) and (max-width:2560px){
-  .layout-wrapper{
-  grid-template-columns: 64px 1fr minmax(min-content,6.5fr) minmax(max-content,1fr) 64px;
-
-  }
-}
-.sidenav-container{
->>>>>>> bb55ade1
   height: calc(100vh - 58px);
   min-height: 200px;
   display: flex
 }
 
-<<<<<<< HEAD
+
 .resource-sections.blur-sm {
   filter: blur(2px);
 }
@@ -465,24 +453,10 @@
 }
 
 .websource-btn-container {
-=======
- .resource-sections.blur-sm {
-  filter: blur(2px);
- }
-.profile-container{
-  display:flex;
-  gap:4px;
-  align-items:center;
-  border: 1px solid rgb(var(--theme-palette-neutral-border-strong));
-  border-radius: 12px;
-}
-.websource-btn-container{
->>>>>>> bb55ade1
   display: flex;
   gap: 10px;
 }
 
-<<<<<<< HEAD
 .enhancement-btn__wrapper {
   padding-right: 12px;
   display: flex;
@@ -521,8 +495,3 @@
   animation: highlightAnimation 1.5s ease-in-out;
   border: 2px solid rgb(var(--theme-palette-primary-bg-strong));
 }
-=======
-.enhancement-btn__wrapper{
-  padding-right: 12px;
-}
->>>>>>> bb55ade1
