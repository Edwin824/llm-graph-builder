--- conflicted
+++ resolved
@@ -380,7 +380,7 @@
   position: relative;
   height: 100%;
 }
-<<<<<<< HEAD
+
 @media screen and (min-width:1025px) and (max-width:1440px){
   .layout-wrapper{
     grid-template-columns: 64px 1fr minmax(min-content,4fr) minmax(min-content,2fr) 64px;
@@ -393,13 +393,10 @@
 
   }
 }
-=======
->>>>>>> f056d993
 .sidenav-container{
   height: calc(100vh - 58px);
   min-height: 200px;
   display: flex
-<<<<<<< HEAD
 }
 
  .resource-sections.blur-sm {
@@ -419,6 +416,4 @@
 
 .enhancement-btn__wrapper{
   padding-right: 12px;
-=======
->>>>>>> f056d993
 }