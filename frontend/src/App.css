.filetable {
  /* width: calc(-360px + 100dvw); */
  height: calc(-350px + 100dvh);
  border: 1px solid #d1d5db;
}

.fileTableWithExpansion {
  width: calc(-640px + 100dvw) !important;
  height: calc(-350px + 100dvh);
  border: 1px solid #d1d5db;
}

.fileTableWithBothDrawers {
  width: calc(-650px + 100dvw) !important;
  height: calc(-350px + 100dvh);
  border: 1px solid #d1d5db;
}

.fileTableWithExpansion .ndl-div-table {
  width: max-content !important;
}

.filetable .ndl-div-table {
  width: max-content !important;
}

.contentWithExpansion {
  width: calc(-807px + 100dvw);
  height: calc(100dvh - 58px);
  padding: 3px;
  display: flex;
  flex-direction: column;
  align-items: center;
  gap: 5px;
  position: relative;
}

.contentWithOneExpansion {
  width: calc(-550px + 100dvw);
  height: calc(100dvh - 58px);
  padding: 3px;
  display: flex;
  flex-direction: column;
  align-items: center;
  gap: 5px;
  position: relative;
}

.contentWithBothDrawers {
  width: calc(-786px + 100dvw);
  height: calc(100dvh - 58px);
  padding: 3px;
  display: flex;
  flex-direction: column;
  align-items: center;
  gap: 5px;
  position: relative;
}

.contentWithChatBot {
  width: calc(-512px + 100dvw);
  height: calc(100dvh - 58px);
  padding: 3px;
  display: flex;
  flex-direction: column;
  align-items: center;
  gap: 5px;
  position: relative;
}

.contentWithDropzoneExpansion {
  width: calc(100% - 422px);
  height: calc(100dvh - 58px);
  padding: 3px;
  display: flex;
  flex-direction: column;
  align-items: center;
  gap: 5px;
  position: relative;
}

.s3Container {
  display: flex;
  align-items: center;
  justify-content: center;
  border-radius: 8px;
  outline-color: #d1d5db;
}

.s3Container>button>div {
  display: flex;
  flex-direction: column;
  align-items: center;
}

.imageBg {
  outline-color: #d1d5db;
  border-radius: 8px;
}

.ndl-data-grid-root .ndl-data-grid-navigation {
  padding-block: 5px !important;
}

.ndl-drawer .ndl-drawer-close-button {
  background-color: rgb(var(--theme-palette-neutral-bg-strong));
  width: 36px !important;
  height: 36px !important;
}

.custombutton {
  display: flex;
  align-items: center;
  justify-content: center;
  cursor: pointer;
  flex-direction: column;
}

.brandimg {
  width: 65px;
  height: 55px;
  object-fit: contain;
}

.webImg {
  width: 80px;
  height: 80px;
}

::placeholder {
  color: rgb(135, 130, 130) !important;
}

.textellipsis {
  overflow: hidden;
  text-overflow: ellipsis;
  white-space: nowrap;
}

.loader {
  width: 8px;
  height: 8px;
  border-radius: 50%;
  display: block;
  margin: 7px auto;
  position: relative;
  background: #FFF;
  box-shadow: -12px 0 #FFF, 12px 0 #FFF;
  box-sizing: border-box;
  animation: shadowPulse 2s linear infinite;
}

@keyframes shadowPulse {
  33% {
    background: #FFF;
    box-shadow: -12px 0 rgb(var(--theme-palette-primary-bg-strong)), 12px 0 #FFF;
  }

  66% {
    background: rgb(var(--theme-palette-primary-bg-strong));
    box-shadow: -12px 0 #FFF, 12px 0 #FFF;
  }

  100% {
    background: #FFF;
    box-shadow: -12px 0 #FFF, 12px 0 rgb(var(--theme-palette-primary-bg-strong));
  }
}

.ndl-dropzone>div {
  padding-top: 10px !important;
  padding-bottom: 10px !important;
}

.chatBotContainer {
  scrollbar-width: thin;
  overflow-x: hidden;
  scrollbar-gutter: stable;
}


.connectionmodal__input {
  width: 48.5%;
  margin-right: 1.5%;
  display: inline-block;
}

.connectionmodal__port__input {
  width: 15%;
  display: inline-block;
}

.connectionmodal__hostname__input {
  margin-left: 2.5%;
  width: 55%;
  margin-right: 2.5%;
  display: inline-block;
}

.connectionmodal__protocal__input {
  width: 25%;
  display: inline-block
}

.connectionstatus__container {
  display: flex;
  padding: 20px;
  align-items: flex-start;
  justify-content: center;
  flex-direction: column;
}

.legend_div {
  flex-wrap: wrap;
  flex: 1;
  padding: 15px;
  background-color: rgb(var(--theme-palette-neutral-bg-weak));
  scrollbar-width: thin;
  max-height: 100%;
  overflow-y: auto;
  height: 100%;
  z-index: 1;
  box-shadow: -2px 0px 6px rgb(var(--theme-palette-neutral-bg-strong));
}

.legend {
  display: inline-block;
  min-width: 0px;
  cursor: pointer;
  border-radius: 12px;
  padding: 5px 8px;
  font-size: var(--font-size-label);
  font-weight: var(--font-weight-bold);
  letter-spacing: 0;
  line-height: 1.25rem;
  width: max-content;
  text-overflow: ellipsis;
  white-space: nowrap;
}

.ndl-widget-content>div {
  overflow-wrap: break-word
}

.word-break {
  word-break: break-word;
}

.cellClass {
  width: 100%;
  height: 100%;
  display: flex;
  align-items: center;
}

.ndl-type-checkbox,
.ndl-label-before>span {
  font-weight: 600;
  font-size: larger;
}

.ndl-upload-img-wrapper {
  background: url("./assets/images/dropzone.svg");
  background-repeat: no-repeat;
  background-position: center;
}

.ndl-dropzone .ndl-dropzone-header {
  row-gap: 0 !important;
}

.ndl-status-indicator {
  margin-bottom: 0px !important;
}

.css-h4y409-MuiList-root {
  scrollbar-width: thin;
}

.source-container {
  container-type: size;
}

.source-container>* {
  width: 100%;
}

@container (min-height:500px) and (max-height:700px) {
  .outline-dashed img {
    width: 40px;
    height: auto;
  }

  .outline-dashed h6 {
    font-size: 14px;
  }

  .outline-dashed .wikipedia-div {
    padding: 12px;
  }

}

@container (min-height:400px) and (max-height:500px) {
  .outline-dashed img {
    width: 35px;
    height: auto;
  }

  .outline-dashed h6 {
    font-size: 14px;
  }

  .outline-dashed .wikipedia-div {
    padding: 10px;
  }

}

@container (max-height:300px) {
  .outline-dashed img {
    width: 30px;
    height: auto;
  }

  .outline-dashed h6 {
    font-size: 12px;
  }

  .dropzoneContainer .ndl-upload-img-wrapper {
    display: none !important;
  }

  .dropzoneContainer .ndl-dropzone-header {
    margin-bottom: 5px !important;
  }

  .imageBg>div {
    padding: 5px;
  }

  .outline-dashed .wikipedia-div {
    padding: 8px;
  }
}

.ndl-dropzone .ndl-dropzone-header {
  margin-bottom: 0 !important;
}

.node_label__value-container--has-value,
.relationship_label__value-container--has-value {
  max-height: 215px;
  overflow-y: scroll !important;
  scrollbar-width: thin;
}

.entity_extraction_Tab_node_label__value-container--has-value,
.entity_extraction_Tab_relationship_label__value-container--has-value {
  max-height: 100px;
  overflow-y: scroll !important;
  scrollbar-width: thin;
}

.tablet_entity_extraction_Tab_node_label__value-container--has-value,
.tablet_entity_extraction_Tab_relationship_label__value-container--has-value {
  max-height: 80px;
  overflow-y: scroll !important;
  scrollbar-width: thin;
}

.widthunset {
  width: initial !important;
  height: initial !important;
}

.text-input-container {
  transition: width 1.5s ease;
  /* width: 100dvh; */
}

.text-input-container.search-initiated {
  width: 60dvh;
}

.custom-menu {
  min-width: 250px;
  max-width: 305px;
}
.ndl-modal-root{
  z-index: 39 !important;
<<<<<<< HEAD
}
.tbody-dark .ndl-data-grid-tr:hover {
  --cell-background: rgb(60 63 68) !important;
}
.tbody-light .ndl-data-grid-tr:hover {
  --cell-background: rgb(226 227 229) !important;
}
.chatbot-deleteLoader{
  position:absolute;
  top:0;
  bottom:0;
  width:100%;
  height:100%;
  display: flex;
  align-items: center;
  justify-content: center;
  z-index: 111;
  opacity: 0.8;
  background-color: rgb(201 201 201 / 40%);
=======
>>>>>>> 6a46472d
}<|MERGE_RESOLUTION|>--- conflicted
+++ resolved
@@ -389,7 +389,6 @@
 }
 .ndl-modal-root{
   z-index: 39 !important;
-<<<<<<< HEAD
 }
 .tbody-dark .ndl-data-grid-tr:hover {
   --cell-background: rgb(60 63 68) !important;
@@ -409,6 +408,4 @@
   z-index: 111;
   opacity: 0.8;
   background-color: rgb(201 201 201 / 40%);
-=======
->>>>>>> 6a46472d
 }