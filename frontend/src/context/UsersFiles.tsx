import { createContext, useContext, useState, FC, useEffect } from 'react';
import {
  CustomFile,
  FileContextProviderProps,
  FileContextType,
  OptionType,
  showTextFromSchemaDialogType,
  schemaLoadDialogType,
  predefinedSchemaDialogType,
} from '../types';
import {
  chatModeLables,
  getStoredSchema,
  llms,
  PRODMODLES,
  chunkOverlap,
  chunksToCombine,
  tokenchunkSize,
} from '../utils/Constants';
import { useCredentials } from './UserCredentials';
import Queue from '../utils/Queue';

const FileContext = createContext<FileContextType | undefined>(undefined);

const FileContextProvider: FC<FileContextProviderProps> = ({ children }) => {
  const isProdEnv = process.env.VITE_ENV === 'PROD';
  const selectedNodeLabelstr = localStorage.getItem('selectedNodeLabels');
  const selectedNodeRelsstr = localStorage.getItem('selectedRelationshipLabels');
  const selectedPatternsStr = localStorage.getItem('selectedPattern');
  const selectedTokenChunkSizeStr = localStorage.getItem('selectedTokenChunkSize');
  const selectedChunk_overlapStr = localStorage.getItem('selectedChunk_overlap');
  const selectedChunks_to_combineStr = localStorage.getItem('selectedChunks_to_combine');
  const persistedQueue = localStorage.getItem('waitingQueue');
  const selectedModel = localStorage.getItem('selectedModel');
  const selectedInstructstr = localStorage.getItem('instructions');
  const isProdDefaultModel = isProdEnv && selectedModel && PRODMODLES.includes(selectedModel);
  const { userCredentials } = useCredentials();
  const [files, setFiles] = useState<(File | null)[] | []>([]);
  const [filesData, setFilesData] = useState<CustomFile[] | []>([]);
<<<<<<< HEAD
  const [queue, setQueue] = useState<Queue<any>>(
=======
  const [queue, setQueue] = useState<Queue<CustomFile>>(
>>>>>>> 8bfb5954
    new Queue(JSON.parse(persistedQueue ?? JSON.stringify({ queue: [] })).queue)
  );
  const [model, setModel] = useState<string>(isProdDefaultModel ? selectedModel : isProdEnv ? PRODMODLES[0] : llms[0]);
  const [graphType, setGraphType] = useState<string>('Knowledge Graph Entities');
  const [selectedNodes, setSelectedNodes] = useState<readonly OptionType[]>([]);
  const [selectedRels, setSelectedRels] = useState<readonly OptionType[]>([]);
  const [selectedTokenChunkSize, setSelectedTokenChunkSize] = useState<number>(tokenchunkSize);
  const [selectedChunk_overlap, setSelectedChunk_overlap] = useState<number>(chunkOverlap);
  const [selectedChunks_to_combine, setSelectedChunks_to_combine] = useState<number>(chunksToCombine);
  const [selectedSchemas, setSelectedSchemas] = useState<readonly OptionType[]>(getStoredSchema);
  const [rowSelection, setRowSelection] = useState<Record<string, boolean>>({});
  const [selectedRows, setSelectedRows] = useState<string[]>([]);
  const [chatModes, setchatModes] = useState<string[]>([chatModeLables['graph+vector+fulltext']]);

  const [showTextFromSchemaDialog, setShowTextFromSchemaDialog] = useState<showTextFromSchemaDialogType>({
    triggeredFrom: '',
    show: false,
  });
  const [schemaLoadDialog, setSchemaLoadDialog] = useState<schemaLoadDialogType>({
    triggeredFrom: '',
    show: false,
  });

  const [predefinedSchemaDialog, setPredefinedSchemaDialog] = useState<predefinedSchemaDialogType>({
    triggeredFrom: '',
    show: false,
  });

  const [postProcessingTasks, setPostProcessingTasks] = useState<string[]>([
    'materialize_text_chunk_similarities',
    'enable_hybrid_search_and_fulltext_search_in_bloom',
    'materialize_entity_similarities',
    'enable_communities',
  ]);
  const [processedCount, setProcessedCount] = useState<number>(0);
  const [postProcessingVal, setPostProcessingVal] = useState<boolean>(false);
  const [additionalInstructions, setAdditionalInstructions] = useState<string>('');
  const [schemaTextPattern, setSchemaTextPattern] = useState<string[]>([]);
  const [allPatterns, setAllPatterns] = useState<string[]>([]);
  const [userDefinedPattern, setUserDefinedPattern] = useState<string[]>([]);
  const [dbPattern, setDbPattern] = useState<string[]>([]);
  const [schemaValNodes, setSchemaValNodes] = useState<OptionType[]>([]);
  const [schemaValRels, setSchemaValRels] = useState<OptionType[]>([]);
  const [dbNodes, setDbNodes] = useState<OptionType[]>([]);
  const [dbRels, setDbRels] = useState<OptionType[]>([]);
  const [schemaView, setSchemaView] = useState<string | string[]>('');
  const [preDefinedNodes, setPreDefinedNodes] = useState<OptionType[]>([]);
  const [preDefinedRels, setPreDefinedRels] = useState<OptionType[]>([]);
  const [userDefinedNodes, setUserDefinedNodes] = useState<OptionType[]>([]);
  const [userDefinedRels, setUserDefinedRels] = useState<OptionType[]>([]);
  const [preDefinedPattern, setPreDefinedPattern] = useState<string[]>([]);
  const [selectedPreDefOption, setSelectedPreDefOption] = useState<OptionType | null>(null);

  useEffect(() => {
    if (selectedNodeLabelstr != null) {
      const selectedNodeLabel = JSON.parse(selectedNodeLabelstr);
      if (userCredentials?.uri === selectedNodeLabel.db) {
        setSelectedNodes(selectedNodeLabel.selectedOptions);
      }
    }
    if (selectedPatternsStr != null) {
      const selectedPatternLabel = JSON.parse(selectedPatternsStr);
      if (userCredentials?.uri === selectedPatternLabel.db) {
        setAllPatterns(selectedPatternLabel.selectedOptions);
      }
    }
    if (selectedNodeRelsstr != null) {
      const selectedNodeRels = JSON.parse(selectedNodeRelsstr);
      if (userCredentials?.uri === selectedNodeRels.db) {
        setSelectedRels(selectedNodeRels.selectedOptions);
      }
    }
    if (selectedTokenChunkSizeStr != null) {
      const parsedSelectedChunk_size = JSON.parse(selectedTokenChunkSizeStr);
      setSelectedTokenChunkSize(parsedSelectedChunk_size.selectedOption);
    }
    if (selectedChunk_overlapStr != null) {
      const parsedSelectedChunk_overlap = JSON.parse(selectedChunk_overlapStr);
      setSelectedChunk_overlap(parsedSelectedChunk_overlap.selectedOption);
    }
    if (selectedChunks_to_combineStr != null) {
      const parsedSelectedChunks_to_combine = JSON.parse(selectedChunks_to_combineStr);
      setSelectedChunk_overlap(parsedSelectedChunks_to_combine.selectedOption);
    }
    if (selectedInstructstr != null) {
      const selectedInstructions = selectedInstructstr;
      setAdditionalInstructions(selectedInstructions);
    }
  }, [userCredentials]);

  const value: FileContextType = {
    files,
    filesData,
    setFiles,
    setFilesData,
    model,
    setModel,
    graphType,
    setGraphType,
    selectedRels,
    setSelectedRels,
    selectedNodes,
    setSelectedNodes,
    selectedTokenChunkSize,
    setSelectedTokenChunkSize,
    selectedChunk_overlap,
    setSelectedChunk_overlap,
    selectedChunks_to_combine,
    setSelectedChunks_to_combine,
    rowSelection,
    setRowSelection,
    selectedRows,
    setSelectedRows,
    selectedSchemas,
    setSelectedSchemas,
    chatModes,
    setchatModes,
    setShowTextFromSchemaDialog,
    showTextFromSchemaDialog,
    postProcessingTasks,
    setPostProcessingTasks,
    queue,
    setQueue,
    processedCount,
    setProcessedCount,
    postProcessingVal,
    setPostProcessingVal,
    additionalInstructions,
    setAdditionalInstructions,
    schemaTextPattern,
    setSchemaTextPattern,
    allPatterns,
    setAllPatterns,
    schemaValRels,
    setSchemaValRels,
    schemaValNodes,
    setSchemaValNodes,
    schemaLoadDialog,
    setSchemaLoadDialog,
    dbNodes,
    setDbNodes,
    dbRels,
    setDbRels,
    dbPattern,
    setDbPattern,
    predefinedSchemaDialog,
    setPredefinedSchemaDialog,
    preDefinedNodes,
    setPreDefinedNodes,
    preDefinedRels,
    setPreDefinedRels,
    preDefinedPattern,
    setPreDefinedPattern,
    schemaView,
    setSchemaView,
    userDefinedNodes,
    setUserDefinedNodes,
    userDefinedRels,
    setUserDefinedRels,
    userDefinedPattern,
    setUserDefinedPattern,
    selectedPreDefOption, setSelectedPreDefOption
  };
  return <FileContext.Provider value={value}>{children}</FileContext.Provider>;
};
const useFileContext = () => {
  const context = useContext(FileContext);
  if (!context) {
    throw new Error('useFileContext must be used within a FileContextProvider');
  }
  return context;
};
export { FileContextProvider, useFileContext };<|MERGE_RESOLUTION|>--- conflicted
+++ resolved
@@ -37,11 +37,7 @@
   const { userCredentials } = useCredentials();
   const [files, setFiles] = useState<(File | null)[] | []>([]);
   const [filesData, setFilesData] = useState<CustomFile[] | []>([]);
-<<<<<<< HEAD
-  const [queue, setQueue] = useState<Queue<any>>(
-=======
   const [queue, setQueue] = useState<Queue<CustomFile>>(
->>>>>>> 8bfb5954
     new Queue(JSON.parse(persistedQueue ?? JSON.stringify({ queue: [] })).queue)
   );
   const [model, setModel] = useState<string>(isProdDefaultModel ? selectedModel : isProdEnv ? PRODMODLES[0] : llms[0]);
