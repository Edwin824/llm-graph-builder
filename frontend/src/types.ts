import { AlertColor, AlertPropsColorOverrides } from '@mui/material';
import { AxiosResponse } from 'axios';
import React, { Dispatch, ReactNode, SetStateAction } from 'react';
import { OverridableStringUnion } from '@mui/types';
import type { Node, Relationship } from '@neo4j-nvl/base';
import { NonOAuthError } from '@react-oauth/google';
import { BannerType } from '@neo4j-ndl/react';
import Queue from './utils/Queue';
import FileTable from './components/FileTable';

export interface CustomFileBase extends Partial<globalThis.File> {
  processingTotalTime: number | string;
  status: string;
  nodesCount: number;
  relationshipsCount: number;
  model: string;
  fileSource: string;
  sourceUrl?: string;
  wikiQuery?: string;
  gcsBucket?: string;
  gcsBucketFolder?: string;
  errorMessage?: string;
  uploadProgress?: number;
  processingStatus?: boolean;
  googleProjectId?: string;
  language?: string;
  processingProgress?: number;
  accessToken?: string;
  isChecked?: boolean;
  retryOptionStatus: boolean;
  retryOption: string;
  chunkNodeCount: number;
  chunkRelCount: number;
  entityNodeCount: number;
  entityEntityRelCount: number;
  communityNodeCount: number;
  communityRelCount: number;
  createdAt?: Date;
}
export interface CustomFile extends CustomFileBase {
  id: string;
}

export interface OptionType {
  readonly value: string;
  readonly label: string;
}

export type UserCredentials = {
  uri?: string;
<<<<<<< HEAD
  userName?: string;
  password?: string;
  database?: string;
  email: string;
  connection?: string;
=======
  userName?: string
  password?: string
  database?: string
  email: string;
  connection?: string
>>>>>>> f46ebc2d
} & { [key: string]: any };

export interface SourceNode extends Omit<CustomFileBase, 'relationshipsCount' | 'createdAt'> {
  fileName: string;
  fileSize: number;
  fileType: string;
  nodeCount?: number;
  processingTime: string;
  relationshipCount?: number;
  url?: string;
  awsAccessKeyId?: string;
  uploadprogress?: number;
  gcsProjectId?: string;
  processed_chunk?: number;
  total_chunks?: number;
  retry_condition?: string;
  createdAt: filedate;
}

export type ExtractParams = Pick<CustomFile, 'wikiQuery' | 'model' | 'sourceUrl' | 'language' | 'accessToken'> & {
  file?: File;
  aws_access_key_id?: string | null;
  aws_secret_access_key?: string | null;
  gcs_bucket_name?: string;
  gcs_bucket_folder?: string;
  gcs_blob_filename?: string;
  source_type?: string;
  file_name?: string;
  allowedNodes?: string[];
  allowedRelationship?: string[];
  gcs_project_id?: string;
  retry_condition: string;
  additional_instructions?: string;
} & { [key: string]: any };

export type UploadParams = {
  file: Blob;
  model: string;
  chunkNumber: number;
  totalChunks: number;
  originalname: string;
} & { [key: string]: any };

export type FormDataParams = ExtractParams | UploadParams;

export interface DropdownProps {
  onSelect: (option: OptionType | null | void) => void;
}

export interface CustomAlertProps {
  open: boolean;
  handleClose: () => void;
  alertMessage: string;
  severity?: OverridableStringUnion<AlertColor, AlertPropsColorOverrides> | undefined;
}
export interface DataComponentProps {
  openModal: () => void;
  isLargeDesktop?: boolean;
}

export interface S3ModalProps {
  hideModal: () => void;
  open: boolean;
}
export interface GCSModalProps extends Omit<S3ModalProps, ''> {
  openGCSModal: () => void;
}

export interface SideNavProps {
  isExpanded: boolean;
  position: 'left' | 'right';
  toggleDrawer: () => void;
  deleteOnClick?: () => void;
  setShowDrawerChatbot?: Dispatch<SetStateAction<boolean>>;
  showDrawerChatbot?: boolean;
  setIsRightExpanded?: Dispatch<SetStateAction<boolean>>;
  messages?: Messages[];
  clearHistoryData?: boolean;
  toggles3Modal: () => void;
  toggleGCSModal: () => void;
  toggleGenericModal: () => void;
  setIsleftExpanded?: Dispatch<SetStateAction<boolean>>;
}

export interface DrawerProps {
  isExpanded: boolean;
  shows3Modal: boolean;
  showGCSModal: boolean;
  showGenericModal: boolean;
  toggleS3Modal: () => void;
  toggleGCSModal: () => void;
  toggleGenericModal: () => void;
}

export interface ContentProps {
  showChatBot: boolean;
  openChatBot: () => void;
  openTextSchema: () => void;
  showEnhancementDialog: boolean;
  toggleEnhancementDialog: () => void;
  setOpenConnection: Dispatch<SetStateAction<connectionState>>;
  showDisconnectButton: boolean;
  connectionStatus: boolean;
}

export interface FileTableProps {
  connectionStatus: boolean;
  setConnectionStatus: Dispatch<SetStateAction<boolean>>;
  onInspect: (id: string) => void;
  onChunkView: (name: string) => void;
  handleGenerateGraph: () => void;
  onRetry: (id: string) => void;
}

export interface CustomModalProps {
  open: boolean;
  onClose: () => void;
  children: ReactNode;
  submitLabel: string;
  submitHandler: () => void;
  statusMessage: string;
  status: 'unknown' | 'success' | 'info' | 'warning' | 'danger';
  setStatus: Dispatch<SetStateAction<'unknown' | 'success' | 'info' | 'warning' | 'danger'>>;
}

export interface CustomInput {
  value: string;
  label: string;
  placeHolder: string;
  onChangeHandler: React.ChangeEventHandler<HTMLInputElement>;
  submitHandler: (url: string) => void;
  disabledCheck: boolean;
  onCloseHandler: () => void;
  id: string;
  onBlurHandler: React.FocusEventHandler<HTMLInputElement>;
  status: 'unknown' | 'success' | 'info' | 'warning' | 'danger';
  setStatus: Dispatch<SetStateAction<'unknown' | 'success' | 'info' | 'warning' | 'danger'>>;
  statusMessage: string;
  isValid: boolean;
  isFocused: boolean;
  onPasteHandler: React.ClipboardEventHandler<HTMLInputElement>;
}

export interface CommonButtonProps {
  openModal: () => void;
  wrapperclassName?: string;
  logo: string;
  title?: string;
  className?: string;
  imgWidth?: number;
  imgeHeight?: number;
}

export interface Source {
  page_numbers?: number[];
  source_name: string;
  start_time?: string;
}
export interface ChunkDetail {
  id: string;
  score: number;
}
export type ResponseMode = {
  message: string;
  sources?: string[];
  model?: string;
  total_tokens?: number;
  response_time?: number;
  cypher_query?: string;
  nodeDetails?: nodeDetailsProps;
  chunk_ids?: string[];
  graphonly_entities?: [];
  error?: string;
  entities?: string[];
  metric_question?: string;
  metric_contexts?: string;
  metric_answer?: string;
};
export interface Messages {
  id: number;
  user: string;
  datetime: string;
  isTyping?: boolean;
  isLoading?: boolean;
  speaking?: boolean;
  copying?: boolean;
  modes: {
    [key: string]: ResponseMode;
  };
  currentMode: string;
}

export type ChatbotProps = {
  messages: Messages[];
  setMessages: Dispatch<SetStateAction<Messages[]>>;
  isLoading: boolean;
  clear?: boolean;
  isFullScreen?: boolean;
  connectionStatus: boolean;
  isChatOnly?: boolean;
  isDeleteChatLoading: boolean;
};
export interface WikipediaModalTypes extends Omit<S3ModalProps, ''> { }

export interface GraphViewModalProps {
  open: boolean;
  inspectedName?: string;
  setGraphViewOpen: Dispatch<SetStateAction<boolean>>;
  viewPoint: string;
  nodeValues?: ExtendedNode[];
  relationshipValues?: ExtendedRelationship[];
  selectedRows?: CustomFile[] | undefined;
}

export type GraphType = 'Entities' | 'DocumentChunk' | 'Communities';

export type PartialLabelNode = Partial<Node> & {
  labels: string;
};

export interface CheckboxSectionProps {
  graphType: GraphType[];
  loading: boolean;
  handleChange: (graph: GraphType) => void;
  isCommunity: boolean;
  isDocChunk: boolean;
  isEntity: boolean;
}

export interface fileName {
  fileName: string;
  fileSize: number;
  url: string;
  gcsBucketName?: string;
  gcsBucketFolder?: string;
  status?: string;
  gcsProjectId: string;
  language?: string;
}
export interface URLSCAN_RESPONSE {
  status: string;
  success_count?: number;
  failed_count?: number;
  message: string;
  file_name?: fileName[];
  error?: string;
  file_source?: string;
  data?: any;
}
export interface statusAPI {
  status: string;
  message: string;
  file_name?: fileName;
}
export interface statusupdate {
  status: string;
  message: string;
  file_name: fileStatus;
}
export interface fileStatus {
  fileName: string;
  status: string;
  processingTime?: number;
  nodeCount?: number;
  relationshipCount?: number;
  model: string;
  total_chunks?: number;
  // total_pages?: number;
  processed_chunk?: number;
  chunkNodeCount: number;
  chunkRelCount: number;
  entityNodeCount: number;
  entityEntityRelCount: number;
  communityNodeCount: number;
  communityRelCount: number;
}
export interface PollingAPI_Response extends Partial<AxiosResponse> {
  data: statusupdate;
}
export interface ServerResponse extends Partial<AxiosResponse> {
  data: URLSCAN_RESPONSE;
}
export interface ScanProps {
  urlParam?: string;
  model?: string;
  accessKey?: string;
  secretKey?: string;
  wikiquery?: string;
  gcs_bucket_name?: string;
  gcs_bucket_folder?: string;
  source_type?: string;
  gcs_project_id?: string;
  access_token?: string;
}
export type alertStateType = {
  showAlert: boolean;
  alertType: OverridableStringUnion<AlertColor, AlertPropsColorOverrides> | undefined;
  alertMessage: string;
};
export interface BannerAlertProps extends Omit<alertStateType, 'alertType'> {
  alertType: BannerType;
}
export type Scheme = Record<string, string>;

export type LabelCount = Record<string, number>;

export interface LegendChipProps {
  scheme: Scheme;
  label: string;
  type: 'node' | 'relationship' | 'propertyKey';
  count?: number;
  onClick?: (e: React.MouseEvent<HTMLElement>) => void;
}
export interface FileContextProviderProps {
  children: ReactNode;
}
export interface orphanNode {
  id: string;
  elementId: string;
  description: string;
  labels: string[];
  embedding?: null | string;
}
export interface orphanNodeProps {
  documents: string[];
  chunkConnections: number;
  e: orphanNode;
  checked?: boolean;
  similar?: orphanNode[];
}
export interface labelsAndTypes {
  labels: string[];
  relationshipTypes: string[];
}
interface orphanTotalNodes {
  total: number;
}
export interface commonserverresponse {
  status: string;
  error?: string;
  message?: string | orphanTotalNodes;
  file_name?: string;
  data?:
  | labelsAndTypes
  | labelsAndTypes[]
  | uploadData
  | orphanNodeProps[]
  | dupNodes[]
  | { pageitems: chunkdata[]; total_pages: number };
}
export interface dupNodeProps {
  id: string;
  elementId: string;
  labels: string[];
  embedding?: null | string;
}
export interface dupNodes {
  e: dupNodeProps;
  similar: dupNodeProps[];
  documents: string[];
  chunkConnections: number;
}
export interface selectedDuplicateNodes {
  firstElementId: string;
  similarElementIds: string[];
}
export interface chunkdata {
  text: string;
  position: number;
  pagenumber: null | number;
}
export interface ScehmaFromText extends Partial<commonserverresponse> {
  data: labelsAndTypes;
}

export interface ServerData extends Partial<commonserverresponse> {
  data: labelsAndTypes[];
}
export interface duplicateNodesData extends Partial<commonserverresponse> {
  data: dupNodes[];
}
export interface chunksData extends Partial<commonserverresponse> {
  data: { pageitems: chunkdata[]; total_pages: number };
}
export interface OrphanNodeResponse extends Partial<commonserverresponse> {
  data: orphanNodeProps[];
}
export type metricstate = {
  [key: string]: number | string;
} & {
  error: string;
};
export type metricdetails = Record<string, metricstate>;

export type multimodelmetric = {
  [key: string]: number | string;
} & {
  mode: string;
};
export interface MetricsResponse extends Omit<commonserverresponse, 'data'> {
  data: metricdetails;
}
export interface schema {
  nodelabels: string[];
  relationshipTypes: string[];
}

export interface SourceListServerData {
  data: SourceNode[];
  status: string;
  error?: string;
  message?: string;
}

export interface chatInfoMessage extends Partial<Messages> {
  sources: string[];
  model: string;
  response_time: number;
  total_tokens: number;
  mode: string;
  cypher_query?: string;
  graphonly_entities: [];
  error: string;
  entities_ids: string[];
  nodeDetails: nodeDetailsProps;
  metricquestion: string;
  metricanswer: string;
  metriccontexts: string;
  metricmodel: string;
  nodes: ExtendedNode[];
  relationships: ExtendedRelationship[];
  chunks: Chunk[];
  metricDetails:
  | {
    [key: string]: number | string;
  }
  | undefined;
  metricError: string;
  infoEntities: Entity[];
  communities: Community[];
  infoLoading: boolean;
  metricsLoading: boolean;
  activeChatmodes:
  | {
    [key: string]: ResponseMode;
  }
  | undefined;
  multiModelMetrics: multimodelmetric[];
  saveInfoEntitites: (entities: Entity[]) => void;
  saveNodes: (chatNodes: ExtendedNode[]) => void;
  saveChatRelationships: (chatRels: ExtendedRelationship[]) => void;
  saveChunks: (chatChunks: Chunk[]) => void;
  saveMetrics: (metricInfo: metricstate) => void;
  saveCommunities: (chatCommunities: Community[]) => void;
  toggleInfoLoading: React.DispatchWithoutAction;
  toggleMetricsLoading: React.DispatchWithoutAction;
  saveMultimodemetrics: (metrics: multimodelmetric[]) => void;
}

export interface eventResponsetypes extends Omit<SourceNode, 'total_chunks' | 'processingTime'> {
  total_chunks: number | null;
  processingTime: number;
}

export type Nullable<Type> = Type | null;

export type LabelColors = 'default' | 'success' | 'info' | 'warning' | 'danger' | undefined;

export interface HoverableLinkProps {
  url: string;
  children: React.ReactNode;
}

export interface ChunkEntitiesProps {
  userCredentials: UserCredentials | null;
  chunkIds: string[];
}

export interface CHATINFO_RESPONSE {
  status: string;
  message: string;
  error?: string;
  node: ExtendedNode[];
  relationships: Relationship[];
  data?: any;
}

export interface ChatInfo_APIResponse extends Partial<AxiosResponse> {
  data: CHATINFO_RESPONSE;
}

export interface nonoautherror extends NonOAuthError {
  message?: string;
}

export type Entity = {
  element_id: string;
  labels: string[];
  properties: {
    id: string;
  };
};
export type Community = {
  id: string;
  summary: string;
  weight: number;
  level: number;
  community_rank: number;
  score?: number;
  element_id: string;
};
export type GroupedEntity = {
  texts: Set<string>;
  color: string;
};

export interface uploadData {
  file_size: number;
  // total_pages: number;
  file_name: string;
  message: string;
}
export interface UploadResponse extends Partial<commonserverresponse> {
  data: uploadData;
}
export interface LargefilesProps {
  Files: CustomFile[];
  handleToggle: (ischecked: boolean, id: string) => void;
  checked: string[];
}

export interface MessagesContextProviderProps {
  children: ReactNode;
}

export interface GraphContextProviderProps {
  children: ReactNode;
}

export interface Chunk {
  id: string;
  position: number;
  text: string;
  fileName: string;
  length: number;
  embedding: string | null;
  page_number?: number;
  start_time?: string;
  content_offset?: string;
  url?: string;
  fileSource: string;
  score?: string;
  fileType: string;
  element_id: string;
}

export interface SpeechSynthesisProps {
  onEnd?: () => void;
}

export interface SpeechArgs {
  text?: string;
  rate?: number;
  pitch?: number;
  volume?: number;
}

export interface SettingsModalProps {
  open: boolean;
  onClose: () => void;
  openTextSchema: () => void;
  onContinue?: () => void;
  settingView: 'contentView' | 'headerView';
  isSchema?: boolean;
  setIsSchema: Dispatch<SetStateAction<boolean>>;
  onClear?: () => void;
}
export interface Menuitems {
  id: string;
  title: string | JSX.Element;
  onClick: (e: React.MouseEvent<HTMLButtonElement, MouseEvent>) => void;
  disabledCondition: boolean;
  description?: string | React.ReactNode;
  isSelected?: boolean;
  selectedClassName?: string;
}
export type Vertical = 'top' | 'bottom';
export type Horizontal = 'left' | 'right' | 'center';
export interface Origin {
  vertical: Vertical;
  horizontal: Horizontal;
}

export type GraphStatsLabels = Record<
  string,
  {
    count: number;
    properties: Record<string, string>;
  }
>;

export interface ExtendedNode extends Node {
  labels: string[];
  properties: {
    fileName?: string;
    [key: string]: any;
  };
}

export interface NeoNode {
  element_id: string;
  labels: string[];
  properties: Record<string, any>;
}
export interface NeoRelationship {
  element_id: string;
  start_node_element_id: string;
  end_node_element_id: string;
  type: string;
}

export interface ExtendedRelationship extends Relationship {
  count?: number;
}
export interface connectionState {
  openPopUp: boolean;
  chunksExists: boolean;
  vectorIndexMisMatch: boolean;
  chunksExistsWithDifferentDimension: boolean;
}
export interface Message {
  type: 'success' | 'info' | 'warning' | 'danger' | 'unknown';
  content: string | React.ReactNode;
}

export interface ConnectionModalProps {
  open: boolean;
  setOpenConnection: Dispatch<SetStateAction<connectionState>>;
  setConnectionStatus: Dispatch<SetStateAction<boolean>>;
  isVectorIndexMatch: boolean;
  chunksExistsWithoutEmbedding: boolean;
  chunksExistsWithDifferentEmbedding: boolean;
  onSuccess?: () => void;
  isChatOnly?: boolean;
}
export interface ReusableDropdownProps extends DropdownProps {
  options: string[] | OptionType[];
  placeholder?: string;
  defaultValue?: string;
  children?: React.ReactNode;
  view?: 'ContentView' | 'GraphView';
  isDisabled: boolean;
  value?: OptionType;
}
export interface ChildRef {
  getSelectedRows: () => CustomFile[];
}
export interface IconProps {
  isFullScreen?: boolean;
  closeChatBot?: () => void;
  deleteOnClick?: () => void;
  messages: Messages[];
  isChatOnly?: boolean;
}
export interface S3File {
  fileName: string;
  fileSize: number;
  url: string;
}
export interface GraphViewButtonProps {
  nodeValues?: ExtendedNode[];
  relationshipValues?: ExtendedRelationship[];
  fill?: 'text' | 'filled' | 'outlined';
  label: string;
  viewType: string;
}
export interface DrawerChatbotProps {
  isExpanded: boolean;
  clearHistoryData: boolean;
  messages: Messages[];
  connectionStatus: boolean;
}

export interface ChatOnlyProps {
  clearHistoryData: boolean;
  messages: Messages[];
  connectionStatus: boolean;
  isReadOnlyUser: boolean;
}

export interface ContextProps {
  userCredentials: UserCredentials | null;
  setUserCredentials: (UserCredentials: UserCredentials) => void;
  isGdsActive: boolean;
  setGdsActive: Dispatch<SetStateAction<boolean>>;
  isReadOnlyUser: boolean;
  setIsReadOnlyUser: Dispatch<SetStateAction<boolean>>;
  connectionStatus: boolean;
  setConnectionStatus: Dispatch<SetStateAction<boolean>>;
  isBackendConnected: boolean;
  setIsBackendConnected: Dispatch<SetStateAction<boolean>>;
  errorMessage: string;
  setErrorMessage: Dispatch<SetStateAction<string>>;
  showDisconnectButton: boolean;
  setShowDisconnectButton: Dispatch<SetStateAction<boolean>>;
  isGCSActive: boolean;
  setIsGCSActive: Dispatch<SetStateAction<boolean>>;
  // chunksToBeProces: number;
  // setChunksToBeProces: Dispatch<SetStateAction<number>>;
}
export interface MessageContextType {
  messages: Messages[] | [];
  setMessages: Dispatch<SetStateAction<Messages[]>>;
  clearHistoryData: boolean;
  setClearHistoryData: Dispatch<SetStateAction<boolean>>;
  isDeleteChatLoading: boolean;
  setIsDeleteChatLoading: Dispatch<SetStateAction<boolean>>;
}

export interface GraphContextType {
  loadingGraph: boolean;
  setLoadingGraph: Dispatch<SetStateAction<boolean>>;
}

export interface DatabaseStatusProps {
  isConnected: boolean;
  isGdsActive: boolean;
  uri?: string;
}

export type SourcesProps = {
  loading: boolean;
  mode: string;
  sources: string[];
  chunks: Chunk[];
};

export type ChunkProps = {
  loading: boolean;
  chunks: Chunk[];
  mode: string;
};

export type EntitiesProps = {
  loading: boolean;
  mode: string;
  graphonly_entities: [];
  infoEntities: Entity[];
};

export type CommunitiesProps = {
  loading: boolean;
  communities: Community[];
  mode: string;

  // nodeValues: ExtendedNode[];
  // relationshipValues: ExtendedRelationship[];
};

export interface entity {
  id: string;
  score: number;
}

export interface community {
  id: string;
  score: number;
}

export interface nodeDetailsProps {
  chunkdetails?: ChunkDetail[];
  entitydetails?: entity[];
  communitydetails?: community[];
}

export type entityProps = {
  entityids: [];
  relationshipids: [];
};

export interface showTextFromSchemaDialogType {
  triggeredFrom: string;
  show: boolean;
}
export interface FileContextType {
  files: (File | null)[] | [];
  filesData: CustomFile[] | [];
  setFiles: Dispatch<SetStateAction<(File | null)[]>>;
  setFilesData: Dispatch<SetStateAction<CustomFile[]>>;
  model: string;
  setModel: Dispatch<SetStateAction<string>>;
  graphType: string;
  setGraphType: Dispatch<SetStateAction<string>>;
  selectedNodes: readonly OptionType[];
  setSelectedNodes: Dispatch<SetStateAction<readonly OptionType[]>>;
  selectedRels: readonly OptionType[];
  setSelectedRels: Dispatch<SetStateAction<readonly OptionType[]>>;
  selectedTokenChunkSize: number;
  setSelectedTokenChunkSize: Dispatch<SetStateAction<number>>;
  selectedChunk_overlap: number;
  setSelectedChunk_overlap: Dispatch<SetStateAction<number>>;
  selectedChunks_to_combine: number;
  setSelectedChunks_to_combine: Dispatch<SetStateAction<number>>;
  rowSelection: Record<string, boolean>;
  setRowSelection: React.Dispatch<React.SetStateAction<Record<string, boolean>>>;
  selectedRows: string[];
  setSelectedRows: React.Dispatch<React.SetStateAction<string[]>>;
  selectedSchemas: readonly OptionType[];
  setSelectedSchemas: Dispatch<SetStateAction<readonly OptionType[]>>;
  chatModes: string[];
  setchatModes: Dispatch<SetStateAction<string[]>>;
  showTextFromSchemaDialog: showTextFromSchemaDialogType;
  setShowTextFromSchemaDialog: React.Dispatch<React.SetStateAction<showTextFromSchemaDialogType>>;
  postProcessingTasks: string[];
  setPostProcessingTasks: React.Dispatch<React.SetStateAction<string[]>>;
  queue: Queue;
  setQueue: Dispatch<SetStateAction<Queue>>;
  processedCount: number;
  setProcessedCount: Dispatch<SetStateAction<number>>;
  postProcessingVal: boolean;
  setPostProcessingVal: Dispatch<SetStateAction<boolean>>;
  additionalInstructions: string;
  setAdditionalInstructions: Dispatch<SetStateAction<string>>;
}
export declare type Side = 'top' | 'right' | 'bottom' | 'left';

export type EntityType = 'node' | 'relationship';

export type BasicRelationship = {
  id: string;
  to: string;
  from: string;
  type: string;
  caption: string;
};

export type BasicNode = {
  id: string;
  type: string;
  labels: string[];
  properties: Record<string, string>;
  propertyTypes: Record<string, string>;
};

export type PropertyValue = string | number | boolean | [];

export type GraphPropertiesTableProps = {
  propertiesWithTypes: {
    key: string;
    value: PropertyValue;
  }[];
};

export type GraphPropertiesPanelProps = {
  inspectedItem: BasicNode | BasicRelationship;
  newScheme: Scheme;
};

export type withId = {
  id: string;
};

export interface GraphViewHandlerProps {
  nodeValues?: ExtendedNode[];
  relationshipValues?: ExtendedRelationship[];
  fill?: 'text' | 'filled' | 'outlined';
  label?: string;
  viewType?: string;
  buttonLabel: string;
  graphonly_entities?: [];
  entityInfo?: Entity[];
  mode?: string;
}

export interface ChatProps {
  chatMessages: Messages[];
}

export interface filedate {
  _DateTime__date: {
    _Date__ordinal: number;
    _Date__year: number;
    _Date__month: number;
    _Date__day: number;
  };
  _DateTime__time: {
    _Time__ticks: number;
    _Time__hour: number;
    _Time__minute: number;
    _Time__second: number;
    _Time__nanosecond: number;
    _Time__tzinfo: null;
  };
}
export type FileTableHandle = React.ElementRef<typeof FileTable>;

export interface VisibilityProps {
  isVisible: boolean;
}<|MERGE_RESOLUTION|>--- conflicted
+++ resolved
@@ -48,19 +48,11 @@
 
 export type UserCredentials = {
   uri?: string;
-<<<<<<< HEAD
   userName?: string;
   password?: string;
   database?: string;
   email: string;
   connection?: string;
-=======
-  userName?: string
-  password?: string
-  database?: string
-  email: string;
-  connection?: string
->>>>>>> f46ebc2d
 } & { [key: string]: any };
 
 export interface SourceNode extends Omit<CustomFileBase, 'relationshipsCount' | 'createdAt'> {
