--- conflicted
+++ resolved
@@ -1,20 +1,6 @@
 import { calcWordColor } from '@neo4j-devtools/word-color';
 import type { Relationship } from '@neo4j-nvl/base';
-<<<<<<< HEAD
-import { Entity, ExtendedNode, ExtendedRelationship, GraphType, Messages, Scheme } from '../types';
-=======
-import {
-  CustomFile,
-  Entity,
-  ExtendedNode,
-  ExtendedRelationship,
-  GraphType,
-  Messages,
-  Scheme,
-  SourceNode,
-  UserCredentials,
-} from '../types';
->>>>>>> 13c7bc83
+import { CustomFile, Entity, ExtendedNode, ExtendedRelationship, GraphType, Messages, Scheme, SourceNode, UserCredentials } from '../types';
 
 // Get the Url
 export const url = () => {
@@ -322,8 +308,6 @@
   return title === 'Chunk' || title === 'Document';
 };
 
-<<<<<<< HEAD
-=======
 export const getFileSourceStatus = (item: SourceNode) => {
   if (item?.fileSource === 's3 bucket' && localStorage.getItem('accesskey') === item?.awsAccessKeyId) {
     return item?.status;
@@ -353,12 +337,10 @@
 export const isProcessingFileValid = (item: SourceNode, userCredentials: UserCredentials) => {
   return item.status === 'Processing' && item.fileName != undefined && userCredentials && userCredentials.database;
 };
->>>>>>> 13c7bc83
 export const sortAlphabetically = (a: Relationship, b: Relationship) => {
   const captionOne = a.caption?.toLowerCase() || '';
   const captionTwo = b.caption?.toLowerCase() || '';
   return captionOne.localeCompare(captionTwo);
-<<<<<<< HEAD
 };
 
 export const capitalizeWithPlus = (s: string) => {
@@ -366,6 +348,4 @@
     .split('+')
     .map((s) => capitalize(s))
     .join('+');
-=======
->>>>>>> 13c7bc83
 };