import { NvlOptions } from '@neo4j-nvl/base';
import { GraphType, OptionType } from '../types';
import { getDateTime, getDescriptionForChatMode } from './Utils';
import chatbotmessages from '../assets/ChatbotMessages.json';

export const APP_SOURCES =
  process.env.VITE_REACT_APP_SOURCES !== ''
    ? (process.env.VITE_REACT_APP_SOURCES?.split(',') as string[])
    : ['gcs', 's3', 'local', 'wiki', 'youtube', 'web'];

export const llms =
  process.env?.VITE_LLM_MODELS?.trim() != ''
    ? (process.env.VITE_LLM_MODELS?.split(',') as string[])
    : [
        'diffbot',
        'openai_gpt_3.5',
        'openai_gpt_4o',
        'openai_gpt_4o_mini',
        'gemini_1.5_pro',
        'gemini_1.5_flash',
        'azure_ai_gpt_35',
        'azure_ai_gpt_4o',
        'ollama_llama3',
        'groq_llama3_70b',
        'anthropic_claude_3_5_sonnet',
        'fireworks_llama_v3p2_90b',
        'bedrock_claude_3_5_sonnet',
      ];

export const defaultLLM = llms?.includes('openai_gpt_4o')
  ? 'openai_gpt_4o'
  : llms?.includes('gemini_1.5_pro')
  ? 'gemini_1.5_pro'
  : 'diffbot';
export const supportedLLmsForRagas = [
  'openai_gpt_3.5',
  'openai_gpt_4',
  'openai_gpt_4o',
  'openai_gpt_4o_mini',
  'gemini_1.5_pro',
  'gemini_1.5_flash',
  'azure_ai_gpt_35',
  'azure_ai_gpt_4o',
  'groq_llama3_70b',
  'anthropic_claude_3_5_sonnet',
  'fireworks_llama_v3_70b',
  'bedrock_claude_3_5_sonnet',
];
export const prodllms =
  process.env.VITE_LLM_MODELS_PROD?.trim() != ''
    ? (process.env.VITE_LLM_MODELS_PROD?.split(',') as string[])
    : ['openai_gpt_4o', 'openai_gpt_4o_mini', 'diffbot', 'gemini_1.5_flash'];

export const chatModeLables = {
  vector: 'vector',
  graph: 'graph',
  'graph+vector': 'graph_vector',
  fulltext: 'fulltext',
  'graph+vector+fulltext': 'graph_vector_fulltext',
  'entity search+vector': 'entity_vector',
  unavailableChatMode: 'Chat mode is unavailable when files are selected',
  selected: 'Selected',
  'global search+vector+fulltext': 'global_vector',
};
export const chatModeReadableLables: Record<string, string> = {
  vector: 'vector',
  graph: 'graph',
  graph_vector: 'graph+vector',
  fulltext: 'fulltext',
  graph_vector_fulltext: 'graph+vector+fulltext',
  entity_vector: 'entity search+vector',
  unavailableChatMode: 'Chat mode is unavailable when files are selected',
  selected: 'Selected',
  global_vector: 'global search+vector+fulltext',
};
export const chatModes =
  process.env?.VITE_CHAT_MODES?.trim() != ''
    ? process.env.VITE_CHAT_MODES?.split(',').map((mode) => ({
        mode: mode.trim(),
        description: getDescriptionForChatMode(mode.trim()),
      }))
    : [
        {
          mode: chatModeLables.vector,
          description: 'Performs semantic similarity search on text chunks using vector indexing.',
        },
        {
          mode: chatModeLables.graph,
          description: 'Translates text to Cypher queries for precise data retrieval from a graph database.',
        },
        {
          mode: chatModeLables['graph+vector'],
          description: 'Combines vector indexing and graph connections for contextually enhanced semantic search.',
        },
        {
          mode: chatModeLables.fulltext,
          description: 'Conducts fast, keyword-based search using full-text indexing on text chunks.',
        },
        {
          mode: chatModeLables['graph+vector+fulltext'],
          description: 'Integrates vector, graph, and full-text indexing for comprehensive search results.',
        },
        {
          mode: chatModeLables['entity search+vector'],
          description: 'Uses vector indexing on entity nodes for highly relevant entity-based search.',
        },
        {
          mode: chatModeLables['global search+vector+fulltext'],
          description:
            'Use vector and full-text indexing on community nodes to provide accurate, context-aware answers globally.',
        },
      ];

export const chunkSize = process.env.VITE_CHUNK_SIZE ? parseInt(process.env.VITE_CHUNK_SIZE) : 1 * 1024 * 1024;
export const timeperpage = process.env.VITE_TIME_PER_PAGE ? parseInt(process.env.VITE_TIME_PER_PAGE) : 50;
export const timePerByte = 0.2;
export const largeFileSize = process.env.VITE_LARGE_FILE_SIZE
  ? parseInt(process.env.VITE_LARGE_FILE_SIZE)
  : 5 * 1024 * 1024;

export const tooltips = {
  generateGraph: 'Generate graph from selected files',
  deleteFile: 'Select one or more files to delete.',
  showGraph: 'Preview generated graph.',
  bloomGraph: 'Visualize the graph in Bloom',
  deleteSelectedFiles: 'File/Files to be deleted',
  documentation: 'Documentation',
  github: 'GitHub Issues',
  theme: 'Light / Dark mode',
  settings: 'Entity Graph Extraction Settings',
  chat: 'Start a chat',
  sources: 'Upload files',
  deleteChat: 'Delete',
  maximise: 'Maximise',
  copy: 'Copy to Clipboard',
  copied: 'Copied',
  stopSpeaking: 'Stop Speaking',
  textTospeech: 'Text to Speech',
  createSchema: 'Define schema from text.',
  useExistingSchema: 'Fetch schema from database',
  clearChat: 'Clear Chat History',
  continue: 'Continue',
  clearGraphSettings: 'Clear configured Graph Schema',
  applySettings: 'Apply Graph Schema',
};

export const buttonCaptions = {
  exploreGraphWithBloom: 'Explore Graph',
  showPreviewGraph: 'Preview Graph',
  deleteFiles: 'Delete Files',
  generateGraph: 'Generate Graph',
  dropzoneSpan: 'Documents, Images, Unstructured text',
  youtube: 'Youtube',
  gcs: 'GCS',
  amazon: 'Amazon S3',
  noLables: 'No Labels Found in the Database',
  dropYourCreds: 'Drop your neo4j credentials file here',
  analyze: 'Analyze text to extract graph schema',
  connect: 'Connect',
  disconnect: 'Disconnect',
  submit: 'Submit',
  connectToNeo4j: 'Connect to Neo4j',
  cancel: 'Cancel',
  details: 'Details',
  continueSettings: 'Continue',
  clearSettings: 'Clear Schema',
  ask: 'Ask',
  applyGraphSchema: 'Apply',
};

export const POST_PROCESSING_JOBS: { title: string; description: string }[] = [
  {
    title: 'materialize_text_chunk_similarities',
    description: `This option refines the connections between different pieces of information (chunks) within your
                knowledge graph. By leveraging a k-nearest neighbor algorithm with a similarity threshold (KNN_MIN_SCORE
                of 0.8), this process identifies and links chunks with high semantic similarity. This results in a more
                interconnected and insightful knowledge representation, enabling more accurate and relevant search
                results.`,
  },
  {
    title: 'enable_hybrid_search_and_fulltext_search_in_bloom',
    description: `This option optimizes search capabilities within your knowledge graph. It rebuilds the full-text index
                on database labels, ensuring faster and more efficient retrieval of information. This is particularly
                beneficial for large knowledge graphs, as it significantly speeds up keyword-based searches and improves
                overall query performance.`,
  },
  {
    title: 'materialize_entity_similarities',
    description: `Enhances entity analysis by generating numerical representations (embeddings) that capture their
                semantic meaning. This facilitates tasks like clustering similar entities, identifying duplicates, and
                performing similarity-based searches.`,
  },
  {
    title: 'enable_communities',
    description: 'Enable community creation across entities to use GraphRAG capabilities both local and global search.',
  },
];
export const RETRY_OPIONS = [
  'start_from_beginning',
  'delete_entities_and_start_from_beginning',
  'start_from_last_processed_position',
];
<<<<<<< HEAD
export const RETRY_OPIONS = [
  'start_from_beginning',
  'delete_entities_and_start_from_beginning',
  'start_from_last_processed_position',
];
=======
>>>>>>> bec4bf51
export const batchSize: number = parseInt(process.env.VITE_BATCH_SIZE ?? '2');

// Graph Constants
export const document = `+ [docs]`;

export const chunks = `+ collect { MATCH p=(c)-[:NEXT_CHUNK]-() RETURN p } // chunk-chain
+ collect { MATCH p=(c)-[:SIMILAR]-() RETURN p } // similar-chunks`;

export const entities = `+ collect { OPTIONAL MATCH (c:Chunk)-[:HAS_ENTITY]->(e), p=(e)-[*0..1]-(:!Chunk) RETURN p}`;

export const docEntities = `+ [docs] 
+ collect { MATCH (c:Chunk)-[:HAS_ENTITY]->(e), p=(e)--(:!Chunk) RETURN p }`;

export const docChunks = `+[chunks]
+collect {MATCH p=(c)-[:FIRST_CHUNK]-() RETURN p} //first chunk
+ collect { MATCH p=(c)-[:NEXT_CHUNK]-() RETURN p } // chunk-chain
+ collect { MATCH p=(c)-[:SIMILAR]-() RETURN p } // similar-chunk`;

export const chunksEntities = `+ collect { MATCH p=(c)-[:NEXT_CHUNK]-() RETURN p } // chunk-chain

+ collect { MATCH p=(c)-[:SIMILAR]-() RETURN p } // similar-chunks
//chunks with entities
+ collect { OPTIONAL MATCH p=(c:Chunk)-[:HAS_ENTITY]->(e)-[*0..1]-(:!Chunk) RETURN p }`;

export const docChunkEntities = `+[chunks]
+collect {MATCH p=(c)-[:FIRST_CHUNK]-() RETURN p} //first chunk
+ collect { MATCH p=(c)-[:NEXT_CHUNK]-() RETURN p } // chunk-chain
+ collect { MATCH p=(c)-[:SIMILAR]-() RETURN p } // similar-chunks
//chunks with entities
+ collect { OPTIONAL MATCH p=(c:Chunk)-[:HAS_ENTITY]->(e)-[*0..1]-(:!Chunk) RETURN p }`;

export const nvlOptions: NvlOptions = {
  allowDynamicMinZoom: true,
  disableWebGL: true,
  maxZoom: 3,
  minZoom: 0.05,
  relationshipThreshold: 0.55,
  useWebGL: false,
  instanceId: 'graph-preview',
  initialZoom: 1,
};

export const queryMap: {
  Document: string;
  Chunks: string;
  Entities: string;
  DocEntities: string;
  DocChunks: string;
  ChunksEntities: string;
  DocChunkEntities: string;
} = {
  Document: 'document',
  Chunks: 'chunks',
  Entities: 'entities',
  DocEntities: 'docEntities',
  DocChunks: 'docChunks',
  ChunksEntities: 'chunksEntities',
  DocChunkEntities: 'docChunkEntities',
};

// export const graphQuery: string = queryMap.DocChunkEntities;
export const graphView: OptionType[] = [
  { label: 'Lexical Graph', value: queryMap.DocChunks },
  { label: 'Entity Graph', value: queryMap.Entities },
  { label: 'Knowledge Graph', value: queryMap.DocChunkEntities },
];

export const intitalGraphType = (isGDSActive: boolean): GraphType[] => {
  return isGDSActive
    ? ['DocumentChunk', 'Entities', 'Communities'] // GDS is active, include communities
    : ['DocumentChunk', 'Entities']; // GDS is inactive, exclude communities
};

export const graphLabels = {
  showGraphView: 'showGraphView',
  chatInfoView: 'chatInfoView',
  generateGraph: 'Generated Graph',
  inspectGeneratedGraphFrom: 'Inspect Generated Graph from',
  document: 'Document',
  chunk: 'Chunk',
  documentChunk: 'DocumentChunk',
  entities: 'Entities',
  resultOverview: 'Result Overview',
  totalNodes: 'Total Nodes',
  noEntities: 'No Entities Found',
  selectCheckbox: 'Select atleast one checkbox for graph view',
  totalRelationships: 'Total Relationships',
  nodeSize: 30,
  docChunk: 'Document & Chunk',
  community: 'Communities',
  noNodesRels: 'No Nodes and No relationships',
};

export const RESULT_STEP_SIZE = 25;

export const connectionLabels = {
  notConnected: 'Not Connected',
  graphDataScience: 'Graph Data Science',
  graphDatabase: 'Graph Database',
  greenStroke: 'green',
  redStroke: 'red',
};

export const getDefaultMessage = () => {
  return [{ ...chatbotmessages.listMessages[0], datetime: getDateTime() }];
};

export const appLabels = {
  ownSchema: 'Or Define your own Schema',
  predefinedSchema: 'Select a Pre-defined Schema',
};

export const LLMDropdownLabel = {
  disabledModels: 'Disabled models are available in the development version. Access more models in our ',
  devEnv: 'development environment',
};<|MERGE_RESOLUTION|>--- conflicted
+++ resolved
@@ -200,14 +200,6 @@
   'delete_entities_and_start_from_beginning',
   'start_from_last_processed_position',
 ];
-<<<<<<< HEAD
-export const RETRY_OPIONS = [
-  'start_from_beginning',
-  'delete_entities_and_start_from_beginning',
-  'start_from_last_processed_position',
-];
-=======
->>>>>>> bec4bf51
 export const batchSize: number = parseInt(process.env.VITE_BATCH_SIZE ?? '2');
 
 // Graph Constants
