--- conflicted
+++ resolved
@@ -585,7 +585,6 @@
               label='chunktextaction'
               text='View Chunks'
               size='large'
-<<<<<<< HEAD
               disabled={info.getValue() === 'Uploading' || info.getValue() === 'New'}
             >
               <DocumentTextIconSolid className='n-size-token-7' />
@@ -593,15 +592,6 @@
           </>
         ),
         maxSize: 300,
-=======
-              disabled={info.getValue() === 'Uploading'}
-            >
-              <DocumentTextIconSolid />
-            </IconButtonWithToolTip>
-          </>
-        ),
-        size: 300,
->>>>>>> dfa56b38
         minSize: 180,
         header: () => <span>Actions</span>,
         footer: (info) => info.column.id,
