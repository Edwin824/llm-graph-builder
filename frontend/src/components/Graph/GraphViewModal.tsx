import { Banner, Dialog, Flex, IconButtonArray, LoadingSpinner, useDebounceValue } from '@neo4j-ndl/react';
import { useCallback, useEffect, useMemo, useRef, useState } from 'react';
import {
  BasicNode,
  BasicRelationship,
  EntityType,
  ExtendedNode,
  ExtendedRelationship,
  GraphType,
  GraphViewModalProps,
  Scheme,
} from '../../types';
import { InteractiveNvlWrapper } from '@neo4j-nvl/react';
import NVL from '@neo4j-nvl/base';
import type { Node, Relationship } from '@neo4j-nvl/base';
import {
  ArrowPathIconOutline,
  FitToScreenIcon,
  InformationCircleIconOutline,
  MagnifyingGlassMinusIconOutline,
  MagnifyingGlassPlusIconOutline,
} from '@neo4j-ndl/react/icons';
import { IconButtonWithToolTip } from '../UI/IconButtonToolTip';
import { filterData, getCheckboxConditions, graphTypeFromNodes, processGraphData } from '../../utils/Utils';
import { useCredentials } from '../../context/UserCredentials';

import { getGraphSchema, graphQueryAPI } from '../../services/GraphQuery';
import { graphLabels, nvlOptions, queryMap } from '../../utils/Constants';
import CheckboxSelection from './CheckboxSelection';

import ResultOverview from './ResultOverview';
import { ResizePanelDetails } from './ResizePanel';
import GraphPropertiesPanel from './GraphPropertiesPanel';

const GraphViewModal: React.FunctionComponent<GraphViewModalProps> = ({
  open,
  inspectedName,
  setGraphViewOpen,
  viewPoint,
  nodeValues,
  relationshipValues,
  selectedRows,
}) => {
  const nvlRef = useRef<NVL>(null);
  const [nodes, setNodes] = useState<ExtendedNode[]>([]);
  const [relationships, setRelationships] = useState<ExtendedRelationship[]>([]);
  const [allNodes, setAllNodes] = useState<ExtendedNode[]>([]);
  const [allRelationships, setAllRelationships] = useState<Relationship[]>([]);
  const [loading, setLoading] = useState<boolean>(false);
  const [status, setStatus] = useState<'unknown' | 'success' | 'danger'>('unknown');
  const [statusMessage, setStatusMessage] = useState<string>('');
  const { userCredentials } = useCredentials();
  const [scheme, setScheme] = useState<Scheme>({});
  const [newScheme, setNewScheme] = useState<Scheme>({});
  const [searchQuery, setSearchQuery] = useState('');
  const [debouncedQuery] = useDebounceValue(searchQuery, 300);
  const [graphType, setGraphType] = useState<GraphType[]>([]);
  const [disableRefresh, setDisableRefresh] = useState<boolean>(false);
  const [selected, setSelected] = useState<{ type: EntityType; id: string } | undefined>(undefined);
  const [mode, setMode] = useState<boolean>(false);
  const graphQueryAbortControllerRef = useRef<AbortController>();

  const graphQuery: string =
    graphType.includes('DocumentChunk') && graphType.includes('Entities')
      ? queryMap.DocChunkEntities
      : graphType.includes('DocumentChunk')
      ? queryMap.DocChunks
      : graphType.includes('Entities')
      ? queryMap.Entities
      : '';

  // fit graph to original position
  const handleZoomToFit = () => {
    nvlRef.current?.fit(
      allNodes.map((node) => node.id),
      {}
    );
  };
  // Unmounting the component
  useEffect(() => {
    const timeoutId = setTimeout(() => {
      handleZoomToFit();
    }, 10);
    return () => {
      if (nvlRef.current) {
        nvlRef.current?.destroy();
      }
      setGraphType([]);
      clearTimeout(timeoutId);
      setScheme({});
      setNodes([]);
      setRelationships([]);
      setAllNodes([]);
      setAllRelationships([]);
      setSearchQuery('');
      setSelected(undefined);
    };
  }, []);

  useEffect(() => {
    let updateGraphType;
    if (mode) {
      updateGraphType = graphTypeFromNodes(nodes);
    } else {
      updateGraphType = graphTypeFromNodes(allNodes);
    }
    if (Array.isArray(updateGraphType)) {
      setGraphType(updateGraphType);
    }
  }, [allNodes]);

  const fetchData = useCallback(async () => {
    graphQueryAbortControllerRef.current = new AbortController();
    try {
      let nodeRelationshipData;
      if (viewPoint === graphLabels.showGraphView) {
        nodeRelationshipData = await graphQueryAPI(
          graphQuery,
          selectedRows?.map((f) => f.name),
          graphQueryAbortControllerRef.current.signal
        );
      } else if (viewPoint === graphLabels.showSchemaView) {
        nodeRelationshipData = await getGraphSchema();
      } else {
        nodeRelationshipData = await graphQueryAPI(
          graphQuery,
          [inspectedName ?? ''],
          graphQueryAbortControllerRef.current.signal
        );
      }
      return nodeRelationshipData;
    } catch (error: any) {
      console.log(error);
    }
  }, [viewPoint, selectedRows, graphQuery, inspectedName, userCredentials]);

  // Api call to get the nodes and relations
  const graphApi = async (mode?: string) => {
    try {
      const result = await fetchData();
      if (result && result.data.data.nodes.length > 0) {
        const neoNodes = result.data.data.nodes;
        const nodeIds = new Set(neoNodes.map((node: any) => node.element_id));
        const neoRels = result.data.data.relationships
          .map((f: Relationship) => f)
          .filter((rel: any) => nodeIds.has(rel.end_node_element_id) && nodeIds.has(rel.start_node_element_id));
        const { finalNodes, finalRels, schemeVal } = processGraphData(neoNodes, neoRels);

        if (mode === 'refreshMode') {
          initGraph(graphType, finalNodes, finalRels, schemeVal);
        } else {
          setNodes(finalNodes);
          setRelationships(finalRels);
          setNewScheme(schemeVal);
          setLoading(false);
        }
        setAllNodes(finalNodes);
        setAllRelationships(finalRels);
        setScheme(schemeVal);
        setDisableRefresh(false);
      } else {
        setLoading(false);
        setStatus('danger');
        setStatusMessage(`No Nodes and Relations for the ${inspectedName} file`);
      }
    } catch (error: any) {
      setLoading(false);
      setStatus('danger');
      setStatusMessage(error.message);
    }
  };

  useEffect(() => {
    if (open) {
      setLoading(true);
      setGraphType([]);
      if (viewPoint !== graphLabels.chatInfoView) {
        graphApi();
      } else {
        const { finalNodes, finalRels, schemeVal } = processGraphData(nodeValues ?? [], relationshipValues ?? []);
        setAllNodes(finalNodes);
        setAllRelationships(finalRels);
        setScheme(schemeVal);
        setNodes(finalNodes);
        setRelationships(finalRels);
        setNewScheme(schemeVal);
        setLoading(false);
      }
    }
  }, [open]);

  useEffect(() => {
    if (debouncedQuery) {
      handleSearch(debouncedQuery);
    }
  }, [debouncedQuery]);

  const initGraph = (
    graphType: GraphType[],
    finalNodes: ExtendedNode[],
    finalRels: Relationship[],
    schemeVal: Scheme
  ) => {
    if (allNodes.length > 0 && allRelationships.length > 0) {
      const { filteredNodes, filteredRelations, filteredScheme } = filterData(
        graphType,
        finalNodes ?? [],
        finalRels ?? [],
        schemeVal
      );
      setNodes(filteredNodes);
      setRelationships(filteredRelations);
      setNewScheme(filteredScheme);
    }
  };

  const selectedItem = useMemo(() => {
    if (selected === undefined) {
      return undefined;
    }
    if (selected.type === 'node') {
      return nodes.find((node) => node.id === selected.id);
    }
    return relationships.find((relationship) => relationship.id === selected.id);
  }, [selected, relationships, nodes]);

  // The search and update nodes
  const handleSearch = useCallback(
    (value: string) => {
      const query = value.toLowerCase();
      const updatedNodes = nodes.map((node) => {
        if (query === '') {
          return {
            ...node,
            selected: false,
            size: graphLabels.nodeSize,
          };
        }
        const { id, properties, caption } = node;
        const propertiesMatch = properties?.id?.toLowerCase().includes(query);
        const match = id.toLowerCase().includes(query) || propertiesMatch || caption?.toLowerCase().includes(query);
        return {
          ...node,
          selected: match,
        };
      });
      // deactivating any active relationships
      const updatedRelationships = relationships.map((rel) => {
        return {
          ...rel,
          selected: false,
        };
      });
      setNodes(updatedNodes);
      setRelationships(updatedRelationships);
    },
    [nodes, relationships]
  );

  // Unmounting the component
  if (!open) {
    return <></>;
  }

  const headerTitle =
    viewPoint === graphLabels.showGraphView || viewPoint === graphLabels.chatInfoView
      ? graphLabels.generateGraph
      : viewPoint === graphLabels.showSchemaView
      ? graphLabels.renderSchemaGraph
      : `${graphLabels.inspectGeneratedGraphFrom} ${inspectedName}`;

  const checkBoxView = viewPoint !== graphLabels.chatInfoView;

  // the checkbox selection
  const handleCheckboxChange = (graph: GraphType) => {
    const currentIndex = graphType.indexOf(graph);
    const newGraphSelected = [...graphType];
    if (currentIndex === -1) {
      newGraphSelected.push(graph);
    } else {
      newGraphSelected.splice(currentIndex, 1);
    }
    initGraph(newGraphSelected, allNodes, allRelationships, scheme);
    setSearchQuery('');
    setGraphType(newGraphSelected);
    setSelected(undefined);
    if (nvlRef.current && nvlRef?.current?.getScale() > 1) {
      handleZoomToFit();
    }
  };

  // Callback
  const nvlCallbacks = {
    onLayoutComputing(isComputing: boolean) {
      if (!isComputing) {
        handleZoomToFit();
      }
    },
  };

  // To handle the current zoom in function of graph
  const handleZoomIn = () => {
    nvlRef.current?.setZoom(nvlRef.current.getScale() * 1.3);
  };

  // To handle the current zoom out function of graph
  const handleZoomOut = () => {
    nvlRef.current?.setZoom(nvlRef.current.getScale() * 0.7);
  };

  // Refresh the graph with nodes and relations if file is processing
  const handleRefresh = () => {
    setDisableRefresh(true);
    setMode(true);
    graphApi('refreshMode');
  };

  // when modal closes reset all states to default
  const onClose = () => {
    graphQueryAbortControllerRef?.current?.abort();
    setStatus('unknown');
    setStatusMessage('');
    setGraphViewOpen(false);
    setScheme({});
    setGraphType([]);
    setNodes([]);
    setRelationships([]);
    setAllNodes([]);
    setAllRelationships([]);
    setSearchQuery('');
    setSelected(undefined);
  };

  const mouseEventCallbacks = {
    onNodeClick: (clickedNode: Node) => {
      setSelected({ type: 'node', id: clickedNode.id });
    },
    onRelationshipClick: (clickedRelationship: Relationship) => {
      setSelected({ type: 'relationship', id: clickedRelationship.id });
    },
    onCanvasClick: () => {
      setSelected(undefined);
    },
    onPan: true,
    onZoom: true,
    onDrag: true,
  };

  return (
    <>
      <Dialog
        modalProps={{
          className: 'h-[90%]',
          id: 'default-menu',
        }}
        size='unset'
        isOpen={open}
        hasDisabledCloseButton={false}
        onClose={onClose}
        htmlAttributes={{
          'aria-labelledby': 'form-dialog-title',
        }}
      >
        <Dialog.Header htmlAttributes={{ id: 'graph-title' }}>
          {headerTitle}
<<<<<<< HEAD
          {viewPoint !== graphLabels.chatInfoView ||
            (viewPoint === graphLabels.showSchemaView && (
=======
          {viewPoint !== graphLabels.chatInfoView && (
>>>>>>> f1905768
              <div style={{ display: 'flex', alignItems: 'center' }}>
                <span>
                  <InformationCircleIconOutline className='n-size-token-6' />
                </span>
                <span className='n-body-small ml-1'>{graphLabels.chunksInfo}</span>
              </div>
<<<<<<< HEAD
            ))}
=======
            )}
>>>>>>> f1905768
          <Flex className='w-full' alignItems='center' flexDirection='row'>
            {checkBoxView && (
              <CheckboxSelection
                graphType={graphType}
                loading={loading}
                handleChange={handleCheckboxChange}
                {...getCheckboxConditions(allNodes)}
              />
            )}
          </Flex>
        </Dialog.Header>
        <Dialog.Content className='flex flex-col n-gap-token-4 w-full grow overflow-auto border border-palette-neutral-border-weak'>
          <div className='bg-white relative w-full h-full max-h-full'>
            {loading ? (
              <div className='my-40 flex items-center justify-center'>
                <LoadingSpinner size='large' />
              </div>
            ) : status !== 'unknown' ? (
              <div className='my-40 flex items-center justify-center'>
                <Banner name='graph banner' description={statusMessage} type={status} usage='inline' />
              </div>
            ) : nodes.length === 0 && relationships.length === 0 && graphType.length !== 0 ? (
              <div className='my-40 flex items-center justify-center'>
                <Banner name='graph banner' description={graphLabels.noNodesRels} type='danger' usage='inline' />
              </div>
            ) : graphType.length === 0 && checkBoxView ? (
              <div className='my-40 flex items-center justify-center'>
                <Banner name='graph banner' description={graphLabels.selectCheckbox} type='danger' usage='inline' />
              </div>
            ) : (
              <>
                <div className='flex' style={{ height: '100%' }}>
                  <div className='bg-palette-neutral-bg-default relative' style={{ width: '100%', flex: '1' }}>
                    <InteractiveNvlWrapper
                      nodes={nodes}
                      rels={relationships}
                      nvlOptions={nvlOptions}
                      ref={nvlRef}
                      mouseEventCallbacks={{ ...mouseEventCallbacks }}
                      interactionOptions={{
                        selectOnClick: true,
                      }}
                      nvlCallbacks={nvlCallbacks}
                    />
                    <IconButtonArray orientation='vertical' isFloating={true} className='absolute bottom-4 right-4'>
                      {viewPoint !== 'chatInfoView' && (
                        <IconButtonWithToolTip
                          label='Refresh'
                          text='Refresh graph'
                          onClick={handleRefresh}
                          placement='left'
                          disabled={disableRefresh}
                        >
                          <ArrowPathIconOutline className='n-size-token-7' />
                        </IconButtonWithToolTip>
                      )}
                      <IconButtonWithToolTip label='Zoomin' text='Zoom in' onClick={handleZoomIn} placement='left'>
                        <MagnifyingGlassPlusIconOutline className='n-size-token-7' />
                      </IconButtonWithToolTip>
                      <IconButtonWithToolTip label='Zoom out' text='Zoom out' onClick={handleZoomOut} placement='left'>
                        <MagnifyingGlassMinusIconOutline className='n-size-token-7' />
                      </IconButtonWithToolTip>
                      <IconButtonWithToolTip
                        label='Zoom to fit'
                        text='Zoom to fit'
                        onClick={handleZoomToFit}
                        placement='left'
                      >
                        <FitToScreenIcon className='n-size-token-7' />
                      </IconButtonWithToolTip>
                    </IconButtonArray>
                  </div>
                  <ResizePanelDetails open={true}>
                    {selectedItem !== undefined ? (
                      <GraphPropertiesPanel
                        inspectedItem={selectedItem as BasicNode | BasicRelationship}
                        newScheme={newScheme}
                      />
                    ) : (
                      <ResultOverview
                        nodes={nodes}
                        relationships={relationships}
                        newScheme={newScheme}
                        searchQuery={searchQuery}
                        setSearchQuery={setSearchQuery}
                        setNodes={setNodes}
                        setRelationships={setRelationships}
                      />
                    )}
                  </ResizePanelDetails>
                </div>
              </>
            )}
          </div>
        </Dialog.Content>
      </Dialog>
    </>
  );
};
export default GraphViewModal;<|MERGE_RESOLUTION|>--- conflicted
+++ resolved
@@ -363,23 +363,14 @@
       >
         <Dialog.Header htmlAttributes={{ id: 'graph-title' }}>
           {headerTitle}
-<<<<<<< HEAD
-          {viewPoint !== graphLabels.chatInfoView ||
-            (viewPoint === graphLabels.showSchemaView && (
-=======
           {viewPoint !== graphLabels.chatInfoView && (
->>>>>>> f1905768
               <div style={{ display: 'flex', alignItems: 'center' }}>
                 <span>
                   <InformationCircleIconOutline className='n-size-token-6' />
                 </span>
                 <span className='n-body-small ml-1'>{graphLabels.chunksInfo}</span>
               </div>
-<<<<<<< HEAD
-            ))}
-=======
             )}
->>>>>>> f1905768
           <Flex className='w-full' alignItems='center' flexDirection='row'>
             {checkBoxView && (
               <CheckboxSelection
