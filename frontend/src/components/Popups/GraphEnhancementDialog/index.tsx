--- conflicted
+++ resolved
@@ -74,11 +74,7 @@
                   <Tabs.Tab
                     tabId={1}
                     htmlAttributes={{
-<<<<<<< HEAD
-                      'aria-label': 'Disconnected Nodes',
-=======
                       'aria-label': 'Additional Instructions',
->>>>>>> 6f3f8634
                     }}
                   >
                     Additional Instructions
@@ -94,7 +90,7 @@
                   <Tabs.Tab
                     tabId={3}
                     htmlAttributes={{
-                      'aria-label': 'Post Processing Jobs',
+                      'aria-label': 'Duplication Nodes',
                     }}
                   >
                     De-Duplication Of Nodes
