--- conflicted
+++ resolved
@@ -123,10 +123,6 @@
               'Content-Type': 'multipart/form-data',
             },
           });
-<<<<<<< HEAD
-          console.log(apiResponse.data);
-=======
->>>>>>> 98d0ce43
           if (apiResponse?.data.status === 'Failed') {
             throw new Error(`message:${apiResponse.data.message},fileName:${apiResponse.data.file_name}`);
           } else {
