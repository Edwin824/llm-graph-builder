import { useEffect, useState, useMemo, useRef, Suspense, useReducer, useCallback } from 'react';
import FileTable from './FileTable';
import { Button, Typography, Flex, StatusIndicator, useMediaQuery } from '@neo4j-ndl/react';
import { useCredentials } from '../context/UserCredentials';
import { useFileContext } from '../context/UsersFiles';
import { extractAPI } from '../utils/FileAPI';
<<<<<<< HEAD
import { BannerAlertProps, ChildRef, ContentProps, CustomFile, OptionType, UserCredentials, chunkdata } from '../types';
=======
import {
  BannerAlertProps,
  ChildRef,
  ContentProps,
  CustomFile,
  OptionType,
  UserCredentials,
  chunkdata,
  connectionState,
} from '../types';
>>>>>>> dfa56b38
import deleteAPI from '../services/DeleteFiles';
import { postProcessing } from '../services/PostProcessing';
import { triggerStatusUpdateAPI } from '../services/ServerSideStatusUpdateAPI';
import useServerSideEvent from '../hooks/useSse';
import {
  batchSize,
  buttonCaptions,
  chatModeLables,
  largeFileSize,
  llms,
  RETRY_OPIONS,
  tooltips,
} from '../utils/Constants';
import ButtonWithToolTip from './UI/ButtonWithToolTip';
import DropdownComponent from './Dropdown';
import GraphViewModal from './Graph/GraphViewModal';
import { lazy } from 'react';
import FallBackDialog from './UI/FallBackDialog';
import DeletePopUp from './Popups/DeletePopUp/DeletePopUp';
import GraphEnhancementDialog from './Popups/GraphEnhancementDialog';
import { tokens } from '@neo4j-ndl/base';
import axios from 'axios';
import DatabaseStatusIcon from './UI/DatabaseStatusIcon';
import RetryConfirmationDialog from './Popups/RetryConfirmation/Index';
import retry from '../services/retry';
import { showErrorToast, showNormalToast, showSuccessToast } from '../utils/toasts';
import { useMessageContext } from '../context/UserMessages';
import PostProcessingToast from './Popups/GraphEnhancementDialog/PostProcessingCheckList/PostProcessingToast';
import { getChunkText } from '../services/getChunkText';
import ChunkPopUp from './Popups/ChunkPopUp';

const ConfirmationDialog = lazy(() => import('./Popups/LargeFilePopUp/ConfirmationDialog'));

let afterFirstRender = false;

const Content: React.FC<ContentProps> = ({
  isLeftExpanded,
  isRightExpanded,
  isSchema,
  setIsSchema,
  showEnhancementDialog,
  toggleEnhancementDialog,
  setOpenConnection,
  showDisconnectButton,
  connectionStatus,
}) => {
  const { breakpoints } = tokens;
  const isTablet = useMediaQuery(`(min-width:${breakpoints.xs}) and (max-width: ${breakpoints.lg})`);
  // const [init, setInit] = useState<boolean>(false);
  const [openGraphView, setOpenGraphView] = useState<boolean>(false);
  const [inspectedName, setInspectedName] = useState<string>('');
  const [documentName, setDocumentName] = useState<string>('');
<<<<<<< HEAD
  const { setUserCredentials, userCredentials, setConnectionStatus, isGdsActive, isReadOnlyUser } = useCredentials();
=======
  const {
    setUserCredentials,
    userCredentials,
    connectionStatus,
    setConnectionStatus,
    isGdsActive,
    setGdsActive,
    setIsReadOnlyUser,
    isReadOnlyUser,
  } = useCredentials();
>>>>>>> dfa56b38
  const [showConfirmationModal, setshowConfirmationModal] = useState<boolean>(false);
  const [extractLoading, setextractLoading] = useState<boolean>(false);
  const [retryFile, setRetryFile] = useState<string>('');
  const [retryLoading, setRetryLoading] = useState<boolean>(false);
  const [showRetryPopup, toggleRetryPopup] = useReducer((state) => !state, false);
  const [showChunkPopup, toggleChunkPopup] = useReducer((state) => !state, false);
  const [chunksLoading, toggleChunksLoading] = useReducer((state) => !state, false);
  const [currentPage, setCurrentPage] = useState<number>(0);
  const [totalPageCount, setTotalPageCount] = useState<number | null>(null);
  const [textChunks, setTextChunks] = useState<chunkdata[]>([]);

  const [alertStateForRetry, setAlertStateForRetry] = useState<BannerAlertProps>({
    showAlert: false,
    alertType: 'neutral',
    alertMessage: '',
  });
  const { setClearHistoryData } = useMessageContext();
  const {
    filesData,
    setFilesData,
    setModel,
    selectedNodes,
    selectedRels,
    setSelectedNodes,
    setRowSelection,
    setSelectedRels,
    postProcessingTasks,
    queue,
    processedCount,
    setProcessedCount,
    setchatModes,
    model,
  } = useFileContext();
<<<<<<< HEAD
  const [viewPoint, setViewPoint] = useState<'tableView' | 'showGraphView' | 'chatInfoView' | 'neighborView'>(
    'tableView'
  );
=======
  const [viewPoint, setViewPoint] = useState<'tableView' | 'showGraphView' | 'chatInfoView'|'neighborView'>('tableView');
>>>>>>> dfa56b38
  const [showDeletePopUp, setshowDeletePopUp] = useState<boolean>(false);
  const [deleteLoading, setdeleteLoading] = useState<boolean>(false);


  const { updateStatusForLargeFiles } = useServerSideEvent(
    (inMinutes, time, fileName) => {
      showNormalToast(`${fileName} will take approx ${time} ${inMinutes ? 'Min' : 'Sec'}`);
      localStorage.setItem('alertShown', JSON.stringify(true));
    },
    (fileName) => {
      showErrorToast(`${fileName} Failed to process`);
    }
  );
  const childRef = useRef<ChildRef>(null);
<<<<<<< HEAD
  const incrementPage = async () => {
    setCurrentPage((prev) => prev + 1);
    await getChunks(documentName, currentPage + 1);
  };
  const decrementPage = async () => {
    setCurrentPage((prev) => prev - 1);
    await getChunks(documentName, currentPage - 1);
  };
=======
  const incrementPage = () => {
    setCurrentPage((prev) => prev + 1);
  };
  const decrementPage = () => {
    setCurrentPage((prev) => prev - 1);
  };
  useEffect(() => {
    if (!init && !searchParams.has('connectURL')) {
      let session = localStorage.getItem('neo4j.connection');
      if (session) {
        let neo4jConnection = JSON.parse(session);
        setUserCredentials({
          uri: neo4jConnection.uri,
          userName: neo4jConnection.user,
          password: atob(neo4jConnection.password),
          database: neo4jConnection.database,
          port: neo4jConnection.uri.split(':')[2],
        });
        if (neo4jConnection.isgdsActive !== undefined) {
          setGdsActive(neo4jConnection.isgdsActive);
        }
        if (neo4jConnection.isReadOnlyUser !== undefined) {
          setIsReadOnlyUser(neo4jConnection.isReadOnlyUser);
        }
      } else {
        setOpenConnection((prev) => ({ ...prev, openPopUp: true }));
      }
      setInit(true);
    } else {
      setOpenConnection((prev) => ({ ...prev, openPopUp: true }));
    }
  }, []);
  useEffect(() => {
    if (currentPage >= 1) {
      (async () => {
        await getChunks(documentName, currentPage);
      })();
    }
  }, [currentPage, documentName]);
  useEffect(() => {
    setFilesData((prevfiles) => {
      return prevfiles.map((curfile) => {
        return {
          ...curfile,
          model: curfile.status === 'New' || curfile.status === 'Reprocess' ? model : curfile.model,
        };
      });
    });
  }, [model]);
>>>>>>> dfa56b38

  useEffect(() => {
    if (afterFirstRender) {
      localStorage.setItem('processedCount', JSON.stringify({ db: userCredentials?.uri, count: processedCount }));
    }
    if (processedCount == batchSize && !isReadOnlyUser) {
      handleGenerateGraph([], true);
    }
    if (processedCount === 1 && queue.isEmpty()) {
      (async () => {
        showNormalToast(<PostProcessingToast isGdsActive={isGdsActive} postProcessingTasks={postProcessingTasks} />);
        try {
          const payload = isGdsActive
            ? postProcessingTasks
            : postProcessingTasks.filter((task) => task !== 'enable_communities');
          const response = await postProcessing(userCredentials as UserCredentials, payload);
          if (response.data.status === 'Success') {
            const communityfiles = response.data?.data;
            if (Array.isArray(communityfiles) && communityfiles.length) {
              communityfiles?.forEach((c: any) => {
                setFilesData((prev) => {
                  return prev.map((f) => {
                    if (f.name === c.filename) {
                      return {
                        ...f,
                        chunkNodeCount: c.chunkNodeCount ?? 0,
                        entityNodeCount: c.entityNodeCount ?? 0,
                        communityNodeCount: c.communityNodeCount ?? 0,
                        chunkRelCount: c.chunkRelCount ?? 0,
                        entityEntityRelCount: c.entityEntityRelCount ?? 0,
                        communityRelCount: c.communityRelCount ?? 0,
                        nodesCount: c.nodeCount,
                        relationshipsCount: c.relationshipCount,
                      };
                    }
                    return f;
                  });
                });
              });
            }
            showSuccessToast('All Q&A functionality is available now.');
          } else {
            throw new Error(response.data.error);
          }
        } catch (error) {
          if (error instanceof Error) {
            showSuccessToast(error.message);
          }
        }
      })();
    }
  }, [processedCount, userCredentials, queue, isReadOnlyUser, isGdsActive]);

  useEffect(() => {
    if (afterFirstRender) {
      localStorage.setItem('waitingQueue', JSON.stringify({ db: userCredentials?.uri, queue: queue.items }));
    }
    afterFirstRender = true;
  }, [queue.items.length, userCredentials]);

  useEffect(() => {
    const storedSchema = localStorage.getItem('isSchema');
    if (storedSchema !== null) {
      setIsSchema(JSON.parse(storedSchema));
    }
  }, [isSchema]);

  const handleDropdownChange = (selectedOption: OptionType | null | void) => {
    if (selectedOption?.value) {
      setModel(selectedOption?.value);
    }
    setFilesData((prevfiles) => {
      return prevfiles.map((curfile) => {
        return {
          ...curfile,
          model:
            curfile.status === 'New' || curfile.status === 'Ready to Reprocess'
              ? selectedOption?.value ?? ''
              : curfile.model,
        };
      });
    });
  };
  const getChunks = async (name: string, pageNo: number) => {
    toggleChunksLoading();
    const response = await getChunkText(userCredentials as UserCredentials, name, pageNo);
    setTextChunks(response.data.data.pageitems);
    if (!totalPageCount) {
      setTotalPageCount(response.data.data.total_pages);
    }
    toggleChunksLoading();
  };
<<<<<<< HEAD
=======
  const getChunks = async (name: string, pageNo: number) => {
    toggleChunksLoading();
    const response = await getChunkText(userCredentials as UserCredentials, name, pageNo);
    setTextChunks(response.data.data.pageitems);
    if (!totalPageCount) {
      setTotalPageCount(response.data.data.total_pages);
    }
    toggleChunksLoading();
  };
>>>>>>> dfa56b38
  const extractData = async (uid: string, isselectedRows = false, filesTobeProcess: CustomFile[]) => {
    if (!isselectedRows) {
      const fileItem = filesData.find((f) => f.id == uid);
      if (fileItem) {
        setextractLoading(true);
        await extractHandler(fileItem, uid);
      }
    } else {
      const fileItem = filesTobeProcess.find((f) => f.id == uid);
      if (fileItem) {
        setextractLoading(true);
        await extractHandler(fileItem, uid);
      }
    }
  };

  const extractHandler = async (fileItem: CustomFile, uid: string) => {
    queue.remove(fileItem.name as string);
    try {
      setFilesData((prevfiles) =>
        prevfiles.map((curfile) => {
          if (curfile.id === uid) {
            return {
              ...curfile,
              status: 'Processing',
            };
          }
          return curfile;
        })
      );
      setRowSelection((prev) => {
        const copiedobj = { ...prev };
        for (const key in copiedobj) {
          if (key == uid) {
            copiedobj[key] = false;
          }
        }
        return copiedobj;
      });
      if (fileItem.name != undefined && userCredentials != null) {
        const { name } = fileItem;
        triggerStatusUpdateAPI(
          name as string,
          userCredentials?.uri,
          userCredentials?.userName,
          userCredentials?.password,
          userCredentials?.database,
          updateStatusForLargeFiles
        );
      }

      const apiResponse = await extractAPI(
        fileItem.model,
        userCredentials as UserCredentials,
        fileItem.fileSource,
        fileItem.retryOption ?? '',
        fileItem.sourceUrl,
        localStorage.getItem('accesskey'),
        localStorage.getItem('secretkey'),
        fileItem.name ?? '',
        fileItem.gcsBucket ?? '',
        fileItem.gcsBucketFolder ?? '',
        selectedNodes.map((l) => l.value),
        selectedRels.map((t) => t.value),
        fileItem.googleProjectId,
        fileItem.language,
        fileItem.accessToken
      );

      if (apiResponse?.status === 'Failed') {
        let errorobj = { error: apiResponse.error, message: apiResponse.message, fileName: apiResponse.file_name };
        throw new Error(JSON.stringify(errorobj));
      } else if (fileItem.size != undefined && fileItem.size < largeFileSize) {
        setFilesData((prevfiles) => {
          return prevfiles.map((curfile) => {
            if (curfile.name == apiResponse?.data?.fileName) {
              const apiRes = apiResponse?.data;
              return {
                ...curfile,
                processingProgress: apiRes?.processingTime?.toFixed(2),
                processingTotalTime: apiRes?.processingTime?.toFixed(2),
                status: apiRes?.status,
                nodesCount: apiRes?.nodeCount,
                relationshipsCount: apiRes?.relationshipCount,
                model: apiRes?.model,
              };
            }
            return curfile;
          });
        });
      }
    } catch (err: any) {
      if (err instanceof Error) {
        try {
          const error = JSON.parse(err.message);
          if (Object.keys(error).includes('fileName')) {
            setProcessedCount((prev) => {
              if (prev == batchSize) {
                return batchSize - 1;
              }
              return prev + 1;
            });
            const { message, fileName } = error;
            queue.remove(fileName);
            const errorMessage = error.message;
            showErrorToast(message);
            setFilesData((prevfiles) =>
              prevfiles.map((curfile) => {
                if (curfile.name == fileName) {
                  return { ...curfile, status: 'Failed', errorMessage };
                }
                return curfile;
              })
            );
          } else {
            console.error('Unexpected error format:', error);
          }
        } catch (parseError) {
          if (axios.isAxiosError(err)) {
            const axiosErrorMessage = err.response?.data?.message || err.message;
            console.error('Axios error occurred:', axiosErrorMessage);
          } else {
            console.error('An unexpected error occurred:', err.message);
          }
        }
      } else {
        console.error('An unknown error occurred:', err);
      }
    }
  };

  const triggerBatchProcessing = (
    batch: CustomFile[],
    selectedFiles: CustomFile[],
    isSelectedFiles: boolean,
    newCheck: boolean
  ) => {
    const data = [];
    showNormalToast(`Processing ${batch.length} files at a time.`);
    for (let i = 0; i < batch.length; i++) {
      if (newCheck) {
        if (batch[i]?.status === 'New' || batch[i].status === 'Ready to Reprocess') {
          data.push(extractData(batch[i].id, isSelectedFiles, selectedFiles as CustomFile[]));
        }
      } else {
        data.push(extractData(batch[i].id, isSelectedFiles, selectedFiles as CustomFile[]));
      }
    }
    return data;
  };

  const addFilesToQueue = async (remainingFiles: CustomFile[]) => {
    if (!remainingFiles.length) {
      showNormalToast(<PostProcessingToast isGdsActive={isGdsActive} postProcessingTasks={postProcessingTasks} />);
      try {
        const response = await postProcessing(userCredentials as UserCredentials, postProcessingTasks);
        if (response.data.status === 'Success') {
          const communityfiles = response.data?.data;
          if (Array.isArray(communityfiles) && communityfiles.length) {
            communityfiles?.forEach((c: any) => {
              setFilesData((prev) => {
                return prev.map((f) => {
                  if (f.name === c.filename) {
                    return {
                      ...f,
                      chunkNodeCount: c.chunkNodeCount ?? 0,
                      entityNodeCount: c.entityNodeCount ?? 0,
                      communityNodeCount: c.communityNodeCount ?? 0,
                      chunkRelCount: c.chunkRelCount ?? 0,
                      entityEntityRelCount: c.entityEntityRelCount ?? 0,
                      communityRelCount: c.communityRelCount ?? 0,
                      nodesCount: c.nodeCount,
                      relationshipsCount: c.relationshipCount,
                    };
                  }
                  return f;
                });
              });
            });
          }
          showSuccessToast('All Q&A functionality is available now.');
        } else {
          throw new Error(response.data.error);
        }
      } catch (error) {
        if (error instanceof Error) {
          showSuccessToast(error.message);
        }
      }
    }
    for (let index = 0; index < remainingFiles.length; index++) {
      const f = remainingFiles[index];
      setFilesData((prev) =>
        prev.map((pf) => {
          if (pf.id === f.id) {
            return {
              ...pf,
              status: 'Waiting',
            };
          }
          return pf;
        })
      );
      queue.enqueue(f);
    }
  };

  const scheduleBatchWiseProcess = (selectedRows: CustomFile[], isSelectedFiles: boolean) => {
    let data = [];
    if (queue.size() > batchSize) {
      const batch = queue.items.slice(0, batchSize);
      data = triggerBatchProcessing(batch, selectedRows as CustomFile[], isSelectedFiles, false);
    } else {
      let mergedfiles = [...selectedRows];
      let filesToProcess: CustomFile[] = [];
      if (mergedfiles.length > batchSize) {
        filesToProcess = mergedfiles.slice(0, batchSize);
        const remainingFiles = [...(mergedfiles as CustomFile[])].splice(batchSize);
        addFilesToQueue(remainingFiles);
      } else {
        filesToProcess = mergedfiles;
      }
      data = triggerBatchProcessing(filesToProcess, selectedRows as CustomFile[], isSelectedFiles, false);
    }
    return data;
  };

  /**
   * Processes files in batches, respecting a maximum batch size.
   *
   * This function prioritizes processing files from the queue if it's not empty.
   * If the queue is empty, it processes the provided `filesTobeProcessed`:
   *   - If the number of files exceeds the batch size, it processes a batch and queues the rest.
   *   - If the number of files is within the batch size, it processes them all.
   *   - If there are already files being processed, it adjusts the batch size to avoid exceeding the limit.
   *
   * @param filesTobeProcessed - The files to be processed.
   * @param queueFiles - Whether to prioritize processing files from the queue. Defaults to false.
   */
  const handleGenerateGraph = (filesTobeProcessed: CustomFile[], queueFiles: boolean = false) => {
    let data = [];
    const processingFilesCount = filesData.filter((f) => f.status === 'Processing').length;
    if (filesTobeProcessed.length && !queueFiles && processingFilesCount < batchSize) {
      if (!queue.isEmpty()) {
        data = scheduleBatchWiseProcess(filesTobeProcessed as CustomFile[], true);
      } else if (filesTobeProcessed.length > batchSize) {
        const filesToProcess = filesTobeProcessed?.slice(0, batchSize) as CustomFile[];
        data = triggerBatchProcessing(filesToProcess, filesTobeProcessed as CustomFile[], true, false);
        const remainingFiles = [...(filesTobeProcessed as CustomFile[])].splice(batchSize);
        addFilesToQueue(remainingFiles);
      } else {
        let filesTobeSchedule: CustomFile[] = filesTobeProcessed;
        if (filesTobeProcessed.length + processingFilesCount > batchSize) {
          filesTobeSchedule = filesTobeProcessed.slice(
            0,
            filesTobeProcessed.length + processingFilesCount - batchSize
          ) as CustomFile[];
          const idstoexclude = new Set(filesTobeSchedule.map((f) => f.id));
          const remainingFiles = [...(childRef.current?.getSelectedRows() as CustomFile[])].filter(
            (f) => !idstoexclude.has(f.id)
          );
          addFilesToQueue(remainingFiles);
        }
        data = triggerBatchProcessing(filesTobeSchedule, filesTobeProcessed, true, true);
      }
      Promise.allSettled(data).then((_) => {
        setextractLoading(false);
      });
    } else if (queueFiles && !queue.isEmpty() && processingFilesCount < batchSize) {
      data = scheduleBatchWiseProcess(queue.items, true);
      Promise.allSettled(data).then((_) => {
        setextractLoading(false);
      });
    } else {
      addFilesToQueue(filesTobeProcessed as CustomFile[]);
    }
  };

  const processWaitingFilesOnRefresh = () => {
    let data = [];
    const processingFilesCount = filesData.filter((f) => f.status === 'Processing').length;

    if (!queue.isEmpty() && processingFilesCount < batchSize) {
      if (queue.size() > batchSize) {
        const batch = queue.items.slice(0, batchSize);
        data = triggerBatchProcessing(batch, queue.items as CustomFile[], true, false);
      } else {
        data = triggerBatchProcessing(queue.items, queue.items as CustomFile[], true, false);
      }
      Promise.allSettled(data).then((_) => {
        setextractLoading(false);
      });
    } else {
      const selectedNewFiles = childRef.current
        ?.getSelectedRows()
        .filter((f) => f.status === 'New' || f.status == 'Ready to Reprocess');
      addFilesToQueue(selectedNewFiles as CustomFile[]);
    }
  };

  const handleOpenGraphClick = () => {
    const bloomUrl = process.env.VITE_BLOOM_URL;
    const uriCoded = userCredentials?.uri.replace(/:\d+$/, '');
    const connectURL = `${uriCoded?.split('//')[0]}//${userCredentials?.userName}@${uriCoded?.split('//')[1]}:${
      userCredentials?.port ?? '7687'
    }`;
    const encodedURL = encodeURIComponent(connectURL);
    const replacedUrl = bloomUrl?.replace('{CONNECT_URL}', encodedURL);
    window.open(replacedUrl, '_blank');
  };

  const classNameCheck =
    isLeftExpanded && isRightExpanded
      ? 'contentWithExpansion'
      : isRightExpanded
      ? 'contentWithChatBot'
      : !isLeftExpanded && !isRightExpanded
      ? 'w-[calc(100%-128px)]'
      : 'contentWithDropzoneExpansion';

  const handleGraphView = () => {
    setOpenGraphView(true);
    setViewPoint('showGraphView');
  };

  const disconnect = () => {
    queue.clear();
    setProcessedCount(0);
    setConnectionStatus(false);
    localStorage.removeItem('password');
    localStorage.removeItem('selectedModel');
    setUserCredentials({ uri: '', password: '', userName: '', database: '' });
    setSelectedNodes([]);
    setSelectedRels([]);
    setClearHistoryData(true);
    setchatModes([chatModeLables['graph+vector+fulltext']]);
  };

  const retryHandler = async (filename: string, retryoption: string) => {
    try {
      setRetryLoading(true);
      const response = await retry(userCredentials as UserCredentials, filename, retryoption);
      setRetryLoading(false);
      if (response.data.status === 'Failure') {
        throw new Error(response.data.error);
      }
      const isStartFromBegining = retryoption === RETRY_OPIONS[0] || retryoption === RETRY_OPIONS[1];
      setFilesData((prev) => {
        return prev.map((f) => {
          return f.name === filename
            ? {
                ...f,
                status: 'Ready to Reprocess',
                processingProgress: isStartFromBegining ? 0 : f.processingProgress,
                nodesCount: isStartFromBegining ? 0 : f.nodesCount,
                relationshipsCount: isStartFromBegining ? 0 : f.relationshipsCount,
              }
            : f;
        });
      });
      showSuccessToast(response.data.message as string);
      retryOnclose();
    } catch (error) {
      setRetryLoading(false);
      if (error instanceof Error) {
        setAlertStateForRetry({
          showAlert: true,
          alertMessage: error.message,
          alertType: 'danger',
        });
      }
    }
  };

  const selectedfileslength = useMemo(
    () => childRef.current?.getSelectedRows().length,
    [childRef.current?.getSelectedRows()]
  );

  const newFilecheck = useMemo(
    () =>
      childRef.current?.getSelectedRows().filter((f) => f.status === 'New' || f.status == 'Ready to Reprocess').length,
    [childRef.current?.getSelectedRows()]
  );

  const completedfileNo = useMemo(
    () => childRef.current?.getSelectedRows().filter((f) => f.status === 'Completed').length,
    [childRef.current?.getSelectedRows()]
  );

  const dropdowncheck = useMemo(
    () => !filesData.some((f) => f.status === 'New' || f.status === 'Waiting' || f.status === 'Ready to Reprocess'),
    [filesData]
  );

  const disableCheck = useMemo(
    () => (!selectedfileslength ? dropdowncheck : !newFilecheck),
    [selectedfileslength, filesData, newFilecheck]
  );

  const showGraphCheck = useMemo(
    () => (selectedfileslength ? completedfileNo === 0 : true),
    [selectedfileslength, completedfileNo]
  );

  const filesForProcessing = useMemo(() => {
    let newstatusfiles: CustomFile[] = [];
    const selectedRows = childRef.current?.getSelectedRows();
    if (selectedRows?.length) {
      for (let index = 0; index < selectedRows.length; index++) {
        const parsedFile: CustomFile = selectedRows[index];
        if (parsedFile.status === 'New' || parsedFile.status == 'Ready to Reprocess') {
          newstatusfiles.push(parsedFile);
        }
      }
    } else if (filesData.length) {
      newstatusfiles = filesData.filter((f) => f.status === 'New' || f.status === 'Ready to Reprocess');
    }
    return newstatusfiles;
  }, [filesData, childRef.current?.getSelectedRows()]);

  const handleDeleteFiles = async (deleteEntities: boolean) => {
    try {
      setdeleteLoading(true);
      const response = await deleteAPI(
        userCredentials as UserCredentials,
        childRef.current?.getSelectedRows() as CustomFile[],
        deleteEntities
      );
      queue.clear();
      setProcessedCount(0);
      setRowSelection({});
      setdeleteLoading(false);
      if (response.data.status == 'Success') {
        showSuccessToast(response.data.message);
        const filenames = childRef.current?.getSelectedRows().map((str) => str.name);
        if (filenames?.length) {
          for (let index = 0; index < filenames.length; index++) {
            const name = filenames[index];
            setFilesData((prev) => prev.filter((f) => f.name != name));
          }
        }
      } else {
        let errorobj = { error: response.data.error, message: response.data.message };
        throw new Error(JSON.stringify(errorobj));
      }
      setshowDeletePopUp(false);
    } catch (err) {
      setdeleteLoading(false);
      if (err instanceof Error) {
        const error = JSON.parse(err.message);
        const { message } = error;
        showErrorToast(message);
        console.log(err);
      }
    }
    setshowDeletePopUp(false);
  };

  const onClickHandler = () => {
    const selectedRows = childRef.current?.getSelectedRows();
    if (selectedRows?.length) {
      let selectedLargeFiles: CustomFile[] = [];
      for (let index = 0; index < selectedRows.length; index++) {
        const parsedData: CustomFile = selectedRows[index];
        if (
          parsedData.fileSource === 'local file' &&
          typeof parsedData.size === 'number' &&
          (parsedData.status === 'New' || parsedData.status == 'Ready to Reprocess') &&
          parsedData.size > largeFileSize
        ) {
          selectedLargeFiles.push(parsedData);
        }
      }
      if (selectedLargeFiles.length) {
        setshowConfirmationModal(true);
      } else {
        handleGenerateGraph(selectedRows.filter((f) => f.status === 'New' || f.status === 'Ready to Reprocess'));
      }
    } else if (filesData.length) {
      const largefiles = filesData.filter((f) => {
        if (
          typeof f.size === 'number' &&
          (f.status === 'New' || f.status == 'Ready to Reprocess') &&
          f.size > largeFileSize
        ) {
          return true;
        }
        return false;
      });
      const selectAllNewFiles = filesData.filter((f) => f.status === 'New' || f.status === 'Ready to Reprocess');
      const stringified = selectAllNewFiles.reduce((accu, f) => {
        const key = f.id;
        // @ts-ignore
        accu[key] = true;
        return accu;
      }, {});
      setRowSelection(stringified);
      if (largefiles.length) {
        setshowConfirmationModal(true);
      } else {
        handleGenerateGraph(filesData.filter((f) => f.status === 'New' || f.status === 'Ready to Reprocess'));
      }
    }
  };

  const retryOnclose = useCallback(() => {
    setRetryFile('');
    setAlertStateForRetry({
      showAlert: false,
      alertMessage: '',
      alertType: 'neutral',
    });
    setRetryLoading(false);
    toggleRetryPopup();
  }, []);

  const onBannerClose = useCallback(() => {
    setAlertStateForRetry({
      showAlert: false,
      alertMessage: '',
      alertType: 'neutral',
    });
  }, []);

  return (
    <>
      <RetryConfirmationDialog
        retryLoading={retryLoading}
        retryHandler={retryHandler}
        fileId={retryFile}
        onClose={retryOnclose}
        open={showRetryPopup}
        onBannerClose={onBannerClose}
        alertStatus={alertStateForRetry}
      />
      {showConfirmationModal && filesForProcessing.length && (
        <Suspense fallback={<FallBackDialog />}>
          <ConfirmationDialog
            open={showConfirmationModal}
            largeFiles={filesForProcessing}
            extractHandler={handleGenerateGraph}
            onClose={() => setshowConfirmationModal(false)}
            loading={extractLoading}
            selectedRows={childRef.current?.getSelectedRows() as CustomFile[]}
          ></ConfirmationDialog>
        </Suspense>
      )}
      {showDeletePopUp && (
        <DeletePopUp
          open={showDeletePopUp}
          no_of_files={selectedfileslength ?? 0}
          deleteHandler={(delentities: boolean) => handleDeleteFiles(delentities)}
          deleteCloseHandler={() => setshowDeletePopUp(false)}
          loading={deleteLoading}
          view='contentView'
        ></DeletePopUp>
      )}
      {showChunkPopup && (
        <ChunkPopUp
          chunksLoading={chunksLoading}
          onClose={() => toggleChunkPopup()}
          showChunkPopup={showChunkPopup}
          chunks={textChunks}
          incrementPage={incrementPage}
          decrementPage={decrementPage}
          currentPage={currentPage}
          totalPageCount={totalPageCount}
        ></ChunkPopUp>
      )}
      {showEnhancementDialog && (
        <GraphEnhancementDialog open={showEnhancementDialog} onClose={toggleEnhancementDialog}></GraphEnhancementDialog>
      )}
      <div className={`n-bg-palette-neutral-bg-default ${classNameCheck}`}>
        <Flex className='w-full' alignItems='center' justifyContent='space-between' flexDirection='row' flexWrap='wrap'>
          <div className='connectionstatus__container'>
            <span className='h6 px-1'>Neo4j connection {isReadOnlyUser ? '(Read only Mode)' : ''}</span>
            <Typography variant='body-medium'>
              <DatabaseStatusIcon
                isConnected={connectionStatus}
                isGdsActive={isGdsActive}
                uri={userCredentials && userCredentials?.uri}
              />
              <div className='pt-1 flex gap-1 items-center'>
                <div>
                  {!isSchema ? (
                    <StatusIndicator type='danger' />
                  ) : selectedNodes.length || selectedRels.length ? (
                    <StatusIndicator type='success' />
                  ) : (
                    <StatusIndicator type='warning' />
                  )}
                </div>
                <div>
                  {isSchema ? (
                    <span className='n-body-small'>
                      {(!selectedNodes.length || !selectedNodes.length) && 'Empty'} Graph Schema configured
                      {selectedNodes.length || selectedRels.length
                        ? `(${selectedNodes.length} Labels + ${selectedRels.length} Rel Types)`
                        : ''}
                    </span>
                  ) : (
                    <span className='n-body-small'>No Graph Schema configured</span>
                  )}
                </div>
              </div>
            </Typography>
          </div>
          <div>
            <ButtonWithToolTip
              placement='top'
              text='Enhance graph quality'
              label='Graph Enhancemnet Settings'
              className='mr-2.5'
              onClick={toggleEnhancementDialog}
              disabled={!connectionStatus || isReadOnlyUser}
              size={isTablet ? 'small' : 'medium'}
            >
              Graph Enhancement
            </ButtonWithToolTip>
            {!connectionStatus ? (
              <Button
                size={isTablet ? 'small' : 'medium'}
                className='mr-2.5'
                onClick={() => setOpenConnection((prev) => ({ ...prev, openPopUp: true }))}
              >
                {buttonCaptions.connectToNeo4j}
              </Button>
            ) : (
              showDisconnectButton && (
                <Button size={isTablet ? 'small' : 'medium'} className='mr-2.5' onClick={disconnect}>
                  {buttonCaptions.disconnect}
                </Button>
              )
            )}
          </div>
        </Flex>
        <FileTable
          isExpanded={isLeftExpanded && isRightExpanded}
          connectionStatus={connectionStatus}
          setConnectionStatus={setConnectionStatus}
          onInspect={(name) => {
            setInspectedName(name);
            setOpenGraphView(true);
            setViewPoint('tableView');
          }}
          onRetry={(id) => {
            setRetryFile(id);
            toggleRetryPopup();
          }}
          onChunkView={async (name) => {
            setDocumentName(name);
            if (name != documentName) {
              toggleChunkPopup();
              if (totalPageCount) {
                setTotalPageCount(null);
              }
              setCurrentPage(1);
<<<<<<< HEAD
              await getChunks(name, 1);
=======
              // await getChunks(name, 1);
>>>>>>> dfa56b38
            }
          }}
          ref={childRef}
          handleGenerateGraph={processWaitingFilesOnRefresh}
        ></FileTable>
        <Flex
          className={`${
            !isLeftExpanded && !isRightExpanded ? 'w-[calc(100%-128px)]' : 'w-full'
          } p-2.5 absolute bottom-4 mt-1.5 self-start`}
          justifyContent='space-between'
          flexDirection={isTablet ? 'column' : 'row'}
        >
          <DropdownComponent
            onSelect={handleDropdownChange}
            options={llms ?? ['']}
            placeholder='Select LLM Model'
            defaultValue={model}
            view='ContentView'
            isDisabled={false}
          />
          <Flex flexDirection='row' gap='4' className='self-end' flexWrap='wrap'>
            <ButtonWithToolTip
              text={tooltips.generateGraph}
              placement='top'
              label='generate graph'
              onClick={onClickHandler}
              disabled={disableCheck || isReadOnlyUser}
              className='mr-0.5'
              size={isTablet ? 'small' : 'medium'}
            >
              {buttonCaptions.generateGraph}{' '}
              {selectedfileslength && !disableCheck && newFilecheck ? `(${newFilecheck})` : ''}
            </ButtonWithToolTip>
            <ButtonWithToolTip
              text={tooltips.showGraph}
              placement='top'
              onClick={handleGraphView}
              disabled={showGraphCheck}
              className='mr-0.5'
              label='show graph'
              size={isTablet ? 'small' : 'medium'}
            >
              {buttonCaptions.showPreviewGraph} {selectedfileslength && completedfileNo ? `(${completedfileNo})` : ''}
            </ButtonWithToolTip>
            <ButtonWithToolTip
              text={tooltips.bloomGraph}
              placement='top'
              onClick={handleOpenGraphClick}
              disabled={!filesData.some((f) => f?.status === 'Completed')}
              className='ml-0.5'
              label='Open Graph with Bloom'
              size={isTablet ? 'small' : 'medium'}
            >
              {buttonCaptions.exploreGraphWithBloom}
            </ButtonWithToolTip>
            <ButtonWithToolTip
              text={
                !selectedfileslength ? tooltips.deleteFile : `${selectedfileslength} ${tooltips.deleteSelectedFiles}`
              }
              placement='top'
              onClick={() => setshowDeletePopUp(true)}
              disabled={!selectedfileslength || isReadOnlyUser}
              className='ml-0.5'
              label='Delete Files'
              size={isTablet ? 'small' : 'medium'}
            >
              {buttonCaptions.deleteFiles}
              {selectedfileslength != undefined && selectedfileslength > 0 && `(${selectedfileslength})`}
            </ButtonWithToolTip>
          </Flex>
        </Flex>
      </div>
      <GraphViewModal
        inspectedName={inspectedName}
        open={openGraphView}
        setGraphViewOpen={setOpenGraphView}
        viewPoint={viewPoint}
        selectedRows={childRef.current?.getSelectedRows()}
      />
    </>
  );
};

export default Content;<|MERGE_RESOLUTION|>--- conflicted
+++ resolved
@@ -4,20 +4,7 @@
 import { useCredentials } from '../context/UserCredentials';
 import { useFileContext } from '../context/UsersFiles';
 import { extractAPI } from '../utils/FileAPI';
-<<<<<<< HEAD
 import { BannerAlertProps, ChildRef, ContentProps, CustomFile, OptionType, UserCredentials, chunkdata } from '../types';
-=======
-import {
-  BannerAlertProps,
-  ChildRef,
-  ContentProps,
-  CustomFile,
-  OptionType,
-  UserCredentials,
-  chunkdata,
-  connectionState,
-} from '../types';
->>>>>>> dfa56b38
 import deleteAPI from '../services/DeleteFiles';
 import { postProcessing } from '../services/PostProcessing';
 import { triggerStatusUpdateAPI } from '../services/ServerSideStatusUpdateAPI';
@@ -70,20 +57,7 @@
   const [openGraphView, setOpenGraphView] = useState<boolean>(false);
   const [inspectedName, setInspectedName] = useState<string>('');
   const [documentName, setDocumentName] = useState<string>('');
-<<<<<<< HEAD
   const { setUserCredentials, userCredentials, setConnectionStatus, isGdsActive, isReadOnlyUser } = useCredentials();
-=======
-  const {
-    setUserCredentials,
-    userCredentials,
-    connectionStatus,
-    setConnectionStatus,
-    isGdsActive,
-    setGdsActive,
-    setIsReadOnlyUser,
-    isReadOnlyUser,
-  } = useCredentials();
->>>>>>> dfa56b38
   const [showConfirmationModal, setshowConfirmationModal] = useState<boolean>(false);
   const [extractLoading, setextractLoading] = useState<boolean>(false);
   const [retryFile, setRetryFile] = useState<string>('');
@@ -117,13 +91,9 @@
     setchatModes,
     model,
   } = useFileContext();
-<<<<<<< HEAD
   const [viewPoint, setViewPoint] = useState<'tableView' | 'showGraphView' | 'chatInfoView' | 'neighborView'>(
     'tableView'
   );
-=======
-  const [viewPoint, setViewPoint] = useState<'tableView' | 'showGraphView' | 'chatInfoView'|'neighborView'>('tableView');
->>>>>>> dfa56b38
   const [showDeletePopUp, setshowDeletePopUp] = useState<boolean>(false);
   const [deleteLoading, setdeleteLoading] = useState<boolean>(false);
 
@@ -138,7 +108,7 @@
     }
   );
   const childRef = useRef<ChildRef>(null);
-<<<<<<< HEAD
+
   const incrementPage = async () => {
     setCurrentPage((prev) => prev + 1);
     await getChunks(documentName, currentPage + 1);
@@ -147,57 +117,6 @@
     setCurrentPage((prev) => prev - 1);
     await getChunks(documentName, currentPage - 1);
   };
-=======
-  const incrementPage = () => {
-    setCurrentPage((prev) => prev + 1);
-  };
-  const decrementPage = () => {
-    setCurrentPage((prev) => prev - 1);
-  };
-  useEffect(() => {
-    if (!init && !searchParams.has('connectURL')) {
-      let session = localStorage.getItem('neo4j.connection');
-      if (session) {
-        let neo4jConnection = JSON.parse(session);
-        setUserCredentials({
-          uri: neo4jConnection.uri,
-          userName: neo4jConnection.user,
-          password: atob(neo4jConnection.password),
-          database: neo4jConnection.database,
-          port: neo4jConnection.uri.split(':')[2],
-        });
-        if (neo4jConnection.isgdsActive !== undefined) {
-          setGdsActive(neo4jConnection.isgdsActive);
-        }
-        if (neo4jConnection.isReadOnlyUser !== undefined) {
-          setIsReadOnlyUser(neo4jConnection.isReadOnlyUser);
-        }
-      } else {
-        setOpenConnection((prev) => ({ ...prev, openPopUp: true }));
-      }
-      setInit(true);
-    } else {
-      setOpenConnection((prev) => ({ ...prev, openPopUp: true }));
-    }
-  }, []);
-  useEffect(() => {
-    if (currentPage >= 1) {
-      (async () => {
-        await getChunks(documentName, currentPage);
-      })();
-    }
-  }, [currentPage, documentName]);
-  useEffect(() => {
-    setFilesData((prevfiles) => {
-      return prevfiles.map((curfile) => {
-        return {
-          ...curfile,
-          model: curfile.status === 'New' || curfile.status === 'Reprocess' ? model : curfile.model,
-        };
-      });
-    });
-  }, [model]);
->>>>>>> dfa56b38
 
   useEffect(() => {
     if (afterFirstRender) {
@@ -290,18 +209,7 @@
     }
     toggleChunksLoading();
   };
-<<<<<<< HEAD
-=======
-  const getChunks = async (name: string, pageNo: number) => {
-    toggleChunksLoading();
-    const response = await getChunkText(userCredentials as UserCredentials, name, pageNo);
-    setTextChunks(response.data.data.pageitems);
-    if (!totalPageCount) {
-      setTotalPageCount(response.data.data.total_pages);
-    }
-    toggleChunksLoading();
-  };
->>>>>>> dfa56b38
+  
   const extractData = async (uid: string, isselectedRows = false, filesTobeProcess: CustomFile[]) => {
     if (!isselectedRows) {
       const fileItem = filesData.find((f) => f.id == uid);
@@ -960,11 +868,7 @@
                 setTotalPageCount(null);
               }
               setCurrentPage(1);
-<<<<<<< HEAD
               await getChunks(name, 1);
-=======
-              // await getChunks(name, 1);
->>>>>>> dfa56b38
             }
           }}
           ref={childRef}
