import { useEffect, useState, useMemo, useRef, Suspense, useReducer, useCallback, useContext } from 'react';
import FileTable from './FileTable';
<<<<<<< HEAD
import {
  Button,
  Typography,
  Flex,
  StatusIndicator,
  useMediaQuery,
  Menu,
  SpotlightTarget,
  useSpotlightContext,
} from '@neo4j-ndl/react';
=======
import { Button, Typography, Flex, StatusIndicator, useMediaQuery, Menu } from '@neo4j-ndl/react';
>>>>>>> bb55ade1
import { useCredentials } from '../context/UserCredentials';
import { useFileContext } from '../context/UsersFiles';
import { extractAPI } from '../utils/FileAPI';
import { BannerAlertProps, ContentProps, CustomFile, OptionType, chunkdata, FileTableHandle } from '../types';
import deleteAPI from '../services/DeleteFiles';
import { postProcessing } from '../services/PostProcessing';
import { triggerStatusUpdateAPI } from '../services/ServerSideStatusUpdateAPI';
import useServerSideEvent from '../hooks/useSse';
import {
  batchSize,
  buttonCaptions,
  chatModeLables,
  largeFileSize,
  llms,
  RETRY_OPIONS,
  tooltips,
  tokenchunkSize,
  chunkOverlap,
  chunksToCombine,
} from '../utils/Constants';
import ButtonWithToolTip from './UI/ButtonWithToolTip';
import DropdownComponent from './Dropdown';
import GraphViewModal from './Graph/GraphViewModal';
import { lazy } from 'react';
import FallBackDialog from './UI/FallBackDialog';
import DeletePopUp from './Popups/DeletePopUp/DeletePopUp';
import GraphEnhancementDialog from './Popups/GraphEnhancementDialog';
import { tokens } from '@neo4j-ndl/base';
import axios from 'axios';
import DatabaseStatusIcon from './UI/DatabaseStatusIcon';
import RetryConfirmationDialog from './Popups/RetryConfirmation/Index';
import retry from '../services/Retry';
import { showErrorToast, showNormalToast, showSuccessToast } from '../utils/Toasts';
import { useMessageContext } from '../context/UserMessages';
import PostProcessingToast from './Popups/GraphEnhancementDialog/PostProcessingCheckList/PostProcessingToast';
import { getChunkText } from '../services/getChunkText';
import ChunkPopUp from './Popups/ChunkPopUp';
import { isExpired, isFileReadyToProcess } from '../utils/Utils';
import { useHasSelections } from '../hooks/useHasSelections';
import { ChevronUpIconOutline, ChevronDownIconOutline } from '@neo4j-ndl/react/icons';
import { ThemeWrapperContext } from '../context/ThemeWrapper';
<<<<<<< HEAD
import { useAuth0 } from '@auth0/auth0-react';
import React from 'react';
=======
>>>>>>> bb55ade1

const ConfirmationDialog = lazy(() => import('./Popups/LargeFilePopUp/ConfirmationDialog'));

let afterFirstRender = false;
const Content: React.FC<ContentProps> = ({
  showEnhancementDialog,
  toggleEnhancementDialog,
  setOpenConnection,
  showDisconnectButton,
  connectionStatus,
}) => {
  const { breakpoints } = tokens;
  const isTablet = useMediaQuery(`(min-width:${breakpoints.xs}) and (max-width: ${breakpoints.lg})`);
  const [openGraphView, setOpenGraphView] = useState<boolean>(false);
  const [inspectedName, setInspectedName] = useState<string>('');
  const [documentName, setDocumentName] = useState<string>('');
  const [showConfirmationModal, setShowConfirmationModal] = useState<boolean>(false);
  const [showExpirationModal, setShowExpirationModal] = useState<boolean>(false);
  const [extractLoading, setIsExtractLoading] = useState<boolean>(false);
  const { setUserCredentials, userCredentials, setConnectionStatus, isGdsActive, isReadOnlyUser, isGCSActive } =
    useCredentials();
  const [retryFile, setRetryFile] = useState<string>('');
  const [retryLoading, setRetryLoading] = useState<boolean>(false);
  const [showRetryPopup, toggleRetryPopup] = useReducer((state) => !state, false);
  const [showChunkPopup, toggleChunkPopup] = useReducer((state) => !state, false);
  const [chunksLoading, toggleChunksLoading] = useReducer((state) => !state, false);
  const [currentPage, setCurrentPage] = useState<number>(0);
  const [totalPageCount, setTotalPageCount] = useState<number | null>(null);
  const [textChunks, setTextChunks] = useState<chunkdata[]>([]);
  const [isGraphBtnMenuOpen, setIsGraphBtnMenuOpen] = useState<boolean>(false);
  const graphbtnRef = useRef<HTMLDivElement>(null);
  const chunksTextAbortController = useRef<AbortController>();
  const { colorMode } = useContext(ThemeWrapperContext);
<<<<<<< HEAD
  const { isAuthenticated } = useAuth0();
  const { setIsOpen } = useSpotlightContext();
=======

>>>>>>> bb55ade1
  const [alertStateForRetry, setAlertStateForRetry] = useState<BannerAlertProps>({
    showAlert: false,
    alertType: 'neutral',
    alertMessage: '',
  });
  const { setMessages } = useMessageContext();
  const {
    filesData,
    setFilesData,
    setModel,
    selectedNodes,
    selectedRels,
    selectedTokenChunkSize,
    selectedChunk_overlap,
    selectedChunks_to_combine,
    setSelectedNodes,
    setAllPatterns,
    setRowSelection,
    setSelectedRels,
    setSelectedTokenChunkSize,
    setSelectedChunk_overlap,
    setSelectedChunks_to_combine,
    postProcessingTasks,
    queue,
    processedCount,
    setProcessedCount,
    setchatModes,
    model,
    additionalInstructions,
    setAdditionalInstructions,
  } = useFileContext();
  const [viewPoint, setViewPoint] = useState<
    'tableView' | 'showGraphView' | 'chatInfoView' | 'neighborView' | 'showSchemaView'
  >('tableView');
  const [showDeletePopUp, setShowDeletePopUp] = useState<boolean>(false);
  const [deleteLoading, setIsDeleteLoading] = useState<boolean>(false);

  const hasSelections = useHasSelections(selectedNodes, selectedRels);

  const { updateStatusForLargeFiles } = useServerSideEvent(
    (inMinutes, time, fileName) => {
      showNormalToast(`${fileName} will take approx ${time} ${inMinutes ? 'Min' : 'Sec'}`);
      localStorage.setItem('alertShown', JSON.stringify(true));
    },
    (fileName) => {
      showErrorToast(`${fileName} Failed to process`);
    }
  );
  const childRef = useRef<FileTableHandle>(null);

  const incrementPage = async () => {
    setCurrentPage((prev) => prev + 1);
    await getChunks(documentName, currentPage + 1);
  };
  const decrementPage = async () => {
    setCurrentPage((prev) => prev - 1);
    await getChunks(documentName, currentPage - 1);
  };

  useEffect(() => {
    if (afterFirstRender) {
      localStorage.setItem('processedCount', JSON.stringify({ db: userCredentials?.uri, count: processedCount }));
    }
    if (processedCount == batchSize && !isReadOnlyUser) {
      handleGenerateGraph([], true);
    }
    if (processedCount === 1 && queue.isEmpty()) {
      (async () => {
        showNormalToast(
          <PostProcessingToast
            isGdsActive={isGdsActive}
            postProcessingTasks={postProcessingTasks}
            isSchema={hasSelections}
          />
        );
        try {
          const payload = isGdsActive
            ? hasSelections
              ? postProcessingTasks.filter((task) => task !== 'graph_schema_consolidation')
              : postProcessingTasks
            : hasSelections
              ? postProcessingTasks.filter(
                  (task) => task !== 'graph_schema_consolidation' && task !== 'enable_communities'
                )
              : postProcessingTasks.filter((task) => task !== 'enable_communities');
          if (payload.length) {
            const response = await postProcessing(payload);
            if (response.data.status === 'Success') {
              const communityfiles = response.data?.data;
              if (Array.isArray(communityfiles) && communityfiles.length) {
                communityfiles?.forEach((c: any) => {
                  setFilesData((prev) => {
                    return prev.map((f) => {
                      if (f.name === c.filename) {
                        return {
                          ...f,
                          chunkNodeCount: c.chunkNodeCount ?? 0,
                          entityNodeCount: c.entityNodeCount ?? 0,
                          communityNodeCount: c.communityNodeCount ?? 0,
                          chunkRelCount: c.chunkRelCount ?? 0,
                          entityEntityRelCount: c.entityEntityRelCount ?? 0,
                          communityRelCount: c.communityRelCount ?? 0,
                          nodesCount: c.nodeCount,
                          relationshipsCount: c.relationshipCount,
                        };
                      }
                      return f;
                    });
                  });
                });
              }
              showSuccessToast('All Q&A functionality is available now.');
            } else {
              throw new Error(response.data.error);
            }
          }
        } catch (error) {
          if (error instanceof Error) {
            showSuccessToast(error.message);
          }
        }
      })();
    }
  }, [processedCount, userCredentials, queue, isReadOnlyUser, isGdsActive]);

  useEffect(() => {
    if (afterFirstRender) {
      localStorage.setItem('waitingQueue', JSON.stringify({ db: userCredentials?.uri, queue: queue.items }));
    }
    afterFirstRender = true;
  }, [queue.items.length, userCredentials]);
  const isFirstTimeUser = useMemo(() => {
    return localStorage.getItem('neo4j.connection') === null;
  }, []);
  useEffect(() => {
    if (!isAuthenticated && !connectionStatus && isFirstTimeUser) {
      setIsOpen(true);
    }
  }, [connectionStatus, isAuthenticated, isFirstTimeUser]);
  const handleDropdownChange = (selectedOption: OptionType | null | void) => {
    if (selectedOption?.value) {
      setModel(selectedOption?.value);
    }
    setFilesData((prevfiles) => {
      return prevfiles.map((curfile) => {
        return {
          ...curfile,
          model:
            curfile.status === 'New' || curfile.status === 'Ready to Reprocess'
              ? (selectedOption?.value ?? '')
              : curfile.model,
        };
      });
    });
  };
  const getChunks = async (name: string, pageNo: number) => {
    chunksTextAbortController.current = new AbortController();
    toggleChunksLoading();
    const response = await getChunkText(name, pageNo, chunksTextAbortController.current.signal);
    setTextChunks(response.data.data.pageitems);
    if (!totalPageCount) {
      setTotalPageCount(response.data.data.total_pages);
    }
    toggleChunksLoading();
  };

  const extractData = async (uid: string, isselectedRows = false, filesTobeProcess: CustomFile[]) => {
    if (!isselectedRows) {
      const fileItem = filesData.find((f) => f.id == uid);
      if (fileItem) {
        setIsExtractLoading(true);
        await extractHandler(fileItem, uid);
      }
    } else {
      const fileItem = filesTobeProcess.find((f) => f.id == uid);
      if (fileItem) {
        setIsExtractLoading(true);
        await extractHandler(fileItem, uid);
      }
    }
  };

  const extractHandler = async (fileItem: CustomFile, uid: string) => {
    queue.remove((item) => item.name === fileItem.name);
    try {
      setFilesData((prevfiles) =>
        prevfiles.map((curfile) => {
          if (curfile.id === uid) {
            return {
              ...curfile,
              status: 'Processing',
            };
          }
          return curfile;
        })
      );
      setRowSelection((prev) => {
        const copiedobj = { ...prev };
        for (const key in copiedobj) {
          if (key == uid) {
            copiedobj[key] = false;
          }
        }
        return copiedobj;
      });
      if (fileItem.name != undefined && userCredentials != null) {
        const { name } = fileItem;
        triggerStatusUpdateAPI(name as string, userCredentials, updateStatusForLargeFiles);
      }

      const apiResponse = await extractAPI(
        fileItem.model,
        fileItem.fileSource,
        fileItem.retryOption ?? '',
        fileItem.sourceUrl,
        localStorage.getItem('accesskey'),
        atob(localStorage.getItem('secretkey') ?? ''),
        fileItem.name ?? '',
        fileItem.gcsBucket ?? '',
        fileItem.gcsBucketFolder ?? '',
        selectedNodes.map((l) => l.value),
        selectedRels.map((t) => t.value),
        selectedTokenChunkSize,
        selectedChunk_overlap,
        selectedChunks_to_combine,
        fileItem.googleProjectId,
        fileItem.language,
        fileItem.accessToken,
        additionalInstructions
      );
      if (apiResponse?.status === 'Failed') {
        let errorobj = { error: apiResponse.error, message: apiResponse.message, fileName: apiResponse.file_name };
        throw new Error(JSON.stringify(errorobj));
      } else if (fileItem.size != undefined && fileItem.size < largeFileSize) {
        if (apiResponse.data.message) {
          const apiRes = apiResponse.data.message;
          showSuccessToast(apiRes);
        }
        setFilesData((prevfiles) => {
          return prevfiles.map((curfile) => {
            if (curfile.name == apiResponse?.data?.fileName) {
              const apiRes = apiResponse?.data;
              return {
                ...curfile,
                processingProgress: apiRes?.processingTime?.toFixed(2),
                processingTotalTime: apiRes?.processingTime?.toFixed(2),
                status: apiRes?.status,
                nodesCount: apiRes?.nodeCount,
                relationshipsCount: apiRes?.relationshipCount,
                model: apiRes?.model,
              };
            }
            return curfile;
          });
        });
      }
    } catch (err: any) {
      if (err instanceof Error) {
        try {
          const error = JSON.parse(err.message);
          if (Object.keys(error).includes('fileName')) {
            setProcessedCount((prev) => {
              if (prev == batchSize) {
                return batchSize - 1;
              }
              return prev + 1;
            });
            const { message, fileName } = error;
            queue.remove((item) => item.name === fileName);
            const errorMessage = error.message;
            showErrorToast(message);
            setFilesData((prevfiles) =>
              prevfiles.map((curfile) => {
                if (curfile.name == fileName) {
                  return { ...curfile, status: 'Failed', errorMessage };
                }
                return curfile;
              })
            );
          } else {
            console.error('Unexpected error format:', error);
          }
        } catch (parseError) {
          if (axios.isAxiosError(err)) {
            const axiosErrorMessage = err.response?.data?.message || err.message;
            console.error('Axios error occurred:', axiosErrorMessage);
          } else {
            console.error('An unexpected error occurred:', err.message);
          }
        }
      } else {
        console.error('An unknown error occurred:', err);
      }
    }
  };

  const triggerBatchProcessing = (
    batch: CustomFile[],
    selectedFiles: CustomFile[],
    isSelectedFiles: boolean,
    newCheck: boolean
  ) => {
    const data = [];
    showNormalToast(`Processing ${batch.length} files at a time.`);
    for (let i = 0; i < batch.length; i++) {
      if (newCheck) {
        if (batch[i]?.status === 'New' || batch[i].status === 'Ready to Reprocess') {
          data.push(extractData(batch[i].id, isSelectedFiles, selectedFiles as CustomFile[]));
        }
      } else {
        data.push(extractData(batch[i].id, isSelectedFiles, selectedFiles as CustomFile[]));
      }
    }
    return data;
  };

  const addFilesToQueue = async (remainingFiles: CustomFile[]) => {
    if (!remainingFiles.length && postProcessingTasks.length) {
      showNormalToast(
        <PostProcessingToast
          isGdsActive={isGdsActive}
          postProcessingTasks={postProcessingTasks}
          isSchema={hasSelections}
        />
      );
      try {
        const response = await postProcessing(postProcessingTasks);
        if (response.data.status === 'Success') {
          const communityfiles = response.data?.data;
          if (Array.isArray(communityfiles) && communityfiles.length) {
            communityfiles?.forEach((c: any) => {
              setFilesData((prev) => {
                return prev.map((f) => {
                  if (f.name === c.filename) {
                    return {
                      ...f,
                      chunkNodeCount: c.chunkNodeCount ?? 0,
                      entityNodeCount: c.entityNodeCount ?? 0,
                      communityNodeCount: c.communityNodeCount ?? 0,
                      chunkRelCount: c.chunkRelCount ?? 0,
                      entityEntityRelCount: c.entityEntityRelCount ?? 0,
                      communityRelCount: c.communityRelCount ?? 0,
                      nodesCount: c.nodeCount,
                      relationshipsCount: c.relationshipCount,
                    };
                  }
                  return f;
                });
              });
            });
          }
          showSuccessToast('All Q&A functionality is available now.');
        } else {
          throw new Error(response.data.error);
        }
      } catch (error) {
        if (error instanceof Error) {
          showSuccessToast(error.message);
        }
      }
    }
    for (let index = 0; index < remainingFiles.length; index++) {
      const f = remainingFiles[index];
      setFilesData((prev) =>
        prev.map((pf) => {
          if (pf.id === f.id) {
            return {
              ...pf,
              status: 'Waiting',
            };
          }
          return pf;
        })
      );
      queue.enqueue(f);
    }
  };

  const scheduleBatchWiseProcess = (selectedRows: CustomFile[], isSelectedFiles: boolean) => {
    let data = [];
    if (queue.size() > batchSize) {
      const batch = queue.items.slice(0, batchSize);
      data = triggerBatchProcessing(batch, selectedRows as CustomFile[], isSelectedFiles, false);
    } else {
      let mergedfiles = [...selectedRows];
      let filesToProcess: CustomFile[] = [];
      if (mergedfiles.length > batchSize) {
        filesToProcess = mergedfiles.slice(0, batchSize);
        const remainingFiles = [...(mergedfiles as CustomFile[])].splice(batchSize);
        addFilesToQueue(remainingFiles);
      } else {
        filesToProcess = mergedfiles;
      }
      data = triggerBatchProcessing(filesToProcess, selectedRows as CustomFile[], isSelectedFiles, false);
    }
    return data;
  };

  /**
   * Processes files in batches, respecting a maximum batch size.
   *
   * This function prioritizes processing files from the queue if it's not empty.
   * If the queue is empty, it processes the provided `filesTobeProcessed`:
   *   - If the number of files exceeds the batch size, it processes a batch and queues the rest.
   *   - If the number of files is within the batch size, it processes them all.
   *   - If there are already files being processed, it adjusts the batch size to avoid exceeding the limit.
   *
   * @param filesTobeProcessed - The files to be processed.
   * @param queueFiles - Whether to prioritize processing files from the queue. Defaults to false.
   */
  const handleGenerateGraph = (filesTobeProcessed: CustomFile[], queueFiles: boolean = false) => {
    let data = [];
    const processingFilesCount = filesData.filter((f) => f.status === 'Processing').length;
    if (filesTobeProcessed.length && !queueFiles && processingFilesCount < batchSize) {
      if (!queue.isEmpty()) {
        data = scheduleBatchWiseProcess(filesTobeProcessed as CustomFile[], true);
      } else if (filesTobeProcessed.length > batchSize) {
        const filesToProcess = filesTobeProcessed?.slice(0, batchSize) as CustomFile[];
        data = triggerBatchProcessing(filesToProcess, filesTobeProcessed as CustomFile[], true, false);
        const remainingFiles = [...(filesTobeProcessed as CustomFile[])].splice(batchSize);
        addFilesToQueue(remainingFiles);
      } else {
        let filesTobeSchedule: CustomFile[] = filesTobeProcessed;
        if (filesTobeProcessed.length + processingFilesCount > batchSize) {
          filesTobeSchedule = filesTobeProcessed.slice(
            0,
            filesTobeProcessed.length + processingFilesCount - batchSize
          ) as CustomFile[];
          const idstoexclude = new Set(filesTobeSchedule.map((f) => f.id));
          const remainingFiles = [...(childRef.current?.getSelectedRows() as CustomFile[])].filter(
            (f) => !idstoexclude.has(f.id)
          );
          addFilesToQueue(remainingFiles);
        }
        data = triggerBatchProcessing(filesTobeSchedule, filesTobeProcessed, true, true);
      }
      Promise.allSettled(data).then((_) => {
        setIsExtractLoading(false);
      });
    } else if (queueFiles && !queue.isEmpty() && processingFilesCount < batchSize) {
      data = scheduleBatchWiseProcess(queue.items, true);
      Promise.allSettled(data).then((_) => {
        setIsExtractLoading(false);
      });
    } else {
      addFilesToQueue(filesTobeProcessed as CustomFile[]);
    }
  };

  const processWaitingFilesOnRefresh = useCallback(() => {
    let data = [];
    const processingFilesCount = filesData.filter((f) => f.status === 'Processing').length;

    if (!queue.isEmpty() && processingFilesCount < batchSize) {
      if (queue.size() > batchSize) {
        const batch = queue.items.slice(0, batchSize);
        data = triggerBatchProcessing(batch, queue.items as CustomFile[], true, false);
      } else {
        data = triggerBatchProcessing(queue.items, queue.items as CustomFile[], true, false);
      }
      Promise.allSettled(data).then((_) => {
        setIsExtractLoading(false);
      });
    } else {
      const selectedNewFiles = childRef.current
        ?.getSelectedRows()
        .filter((f) => f.status === 'New' || f.status == 'Ready to Reprocess');
      addFilesToQueue(selectedNewFiles as CustomFile[]);
    }
  }, [filesData, queue]);

  const handleOpenGraphClick = () => {
    const bloomUrl = process.env.VITE_BLOOM_URL;
    let finalUrl = bloomUrl;
    if (userCredentials?.database && userCredentials.uri && userCredentials.userName) {
      const uriCoded = userCredentials.uri.replace(/:\d+$/, '');
      const connectURL = `${uriCoded.split('//')[0]}//${userCredentials.userName}@${uriCoded.split('//')[1]}:${
        userCredentials.port ?? '7687'
      }`;
      const encodedURL = encodeURIComponent(connectURL);
      finalUrl = bloomUrl?.replace('{CONNECT_URL}', encodedURL);
    }
    window.open(finalUrl, '_blank');
  };

  const handleGraphView = () => {
    setOpenGraphView(true);
    setViewPoint('showGraphView');
  };

  const disconnect = () => {
    queue.clear();
    const date = new Date();
    setProcessedCount(0);
    setConnectionStatus(false);
    localStorage.removeItem('password');
    localStorage.removeItem('selectedModel');
    setUserCredentials({ uri: '', password: '', userName: '', database: '', email: '' });
    setSelectedNodes([]);
    setSelectedRels([]);
    setAllPatterns([]);
    localStorage.removeItem('selectedTokenChunkSize');
    setSelectedTokenChunkSize(tokenchunkSize);
    localStorage.removeItem('selectedChunk_overlap');
    setSelectedChunk_overlap(chunkOverlap);
    localStorage.removeItem('selectedChunks_to_combine');
    setSelectedChunks_to_combine(chunksToCombine);
    localStorage.removeItem('instructions');
    setAdditionalInstructions('');
    setMessages([
      {
        datetime: `${date.toLocaleDateString()} ${date.toLocaleTimeString()}`,
        id: 2,
        modes: {
          'graph+vector+fulltext': {
            message:
              ' Welcome to the Neo4j Knowledge Graph Chat. You can ask questions related to documents which have been completely processed.',
          },
        },
        user: 'chatbot',
        currentMode: 'graph+vector+fulltext',
      },
    ]);
    setchatModes([chatModeLables['graph+vector+fulltext']]);
  };

  const retryHandler = async (filename: string, retryoption: string) => {
    try {
      setRetryLoading(true);
      const response = await retry(filename, retryoption);
      setRetryLoading(false);
      if (response.data.status === 'Failure') {
        throw new Error(response.data.error);
      } else if (
        response.data.status === 'Success' &&
        response.data?.message != undefined &&
        (response.data?.message as string).includes('Chunks are not created')
      ) {
        showNormalToast(response.data.message as string);
        retryOnclose();
      } else {
        const isStartFromBegining = retryoption === RETRY_OPIONS[0] || retryoption === RETRY_OPIONS[1];
        setFilesData((prev) => {
          return prev.map((f) => {
            return f.name === filename
              ? {
                  ...f,
                  status: 'Ready to Reprocess',
                  processingProgress: isStartFromBegining ? 0 : f.processingProgress,
                  nodesCount: isStartFromBegining ? 0 : f.nodesCount,
                  relationshipsCount: isStartFromBegining ? 0 : f.relationshipsCount,
                }
              : f;
          });
        });
        showSuccessToast(response.data.message as string);
        retryOnclose();
      }
    } catch (error) {
      setRetryLoading(false);
      if (error instanceof Error) {
        setAlertStateForRetry({
          showAlert: true,
          alertMessage: error.message,
          alertType: 'danger',
        });
      }
    }
  };

  const selectedfileslength = useMemo(
    () => childRef.current?.getSelectedRows().length,
    [childRef.current?.getSelectedRows()]
  );

  const newFilecheck = useMemo(
    () =>
      childRef.current?.getSelectedRows().filter((f) => f.status === 'New' || f.status == 'Ready to Reprocess').length,
    [childRef.current?.getSelectedRows()]
  );

  const completedfileNo = useMemo(
    () => childRef.current?.getSelectedRows().filter((f) => f.status === 'Completed').length,
    [childRef.current?.getSelectedRows()]
  );

  const dropdowncheck = useMemo(
    () => !filesData.some((f) => f.status === 'New' || f.status === 'Waiting' || f.status === 'Ready to Reprocess'),
    [filesData]
  );

  const disableCheck = useMemo(
    () => (!selectedfileslength ? dropdowncheck : !newFilecheck),
    [selectedfileslength, filesData, newFilecheck]
  );

  const showGraphCheck = useMemo(
    () => (selectedfileslength ? completedfileNo === 0 : true),
    [selectedfileslength, completedfileNo]
  );

  const filesForProcessing = useMemo(() => {
    let newstatusfiles: CustomFile[] = [];
    const selectedRows = childRef.current?.getSelectedRows();
    if (selectedRows?.length) {
      for (let index = 0; index < selectedRows.length; index++) {
        const parsedFile: CustomFile = selectedRows[index];
        if (parsedFile.status === 'New' || parsedFile.status == 'Ready to Reprocess') {
          newstatusfiles.push(parsedFile);
        }
      }
    } else if (filesData.length) {
      newstatusfiles = filesData.filter((f) => f.status === 'New' || f.status === 'Ready to Reprocess');
    }
    return newstatusfiles;
  }, [filesData, childRef.current?.getSelectedRows()]);

  const handleDeleteFiles = async (deleteEntities: boolean) => {
    try {
      setIsDeleteLoading(true);
      const response = await deleteAPI(childRef.current?.getSelectedRows() as CustomFile[], deleteEntities);
      queue.clear();
      setProcessedCount(0);
      setRowSelection({});
      setIsDeleteLoading(false);
      if (response.data.status == 'Success') {
        showSuccessToast(response.data.message);
        const filenames = childRef.current?.getSelectedRows().map((str) => str.name);
        if (filenames?.length) {
          for (let index = 0; index < filenames.length; index++) {
            const name = filenames[index];
            setFilesData((prev) => prev.filter((f) => f.name != name));
          }
        }
      } else {
        let errorobj = { error: response.data.error, message: response.data.message };
        throw new Error(JSON.stringify(errorobj));
      }
      setShowDeletePopUp(false);
    } catch (err) {
      setIsDeleteLoading(false);
      if (err instanceof Error) {
        const error = JSON.parse(err.message);
        const { message } = error;
        showErrorToast(message);
        console.log(err);
      }
    }
    setShowDeletePopUp(false);
  };

  const onClickHandler = () => {
    const selectedRows = childRef.current?.getSelectedRows();
    if (selectedRows?.length) {
      const expiredFilesExists = selectedRows.some(
        (c) => isFileReadyToProcess(c, true) && isExpired((c?.createdAt as Date) ?? new Date())
      );
      const largeFileExists = selectedRows.some(
        (c) => isFileReadyToProcess(c, true) && typeof c.size === 'number' && c.size > largeFileSize
      );
      if (expiredFilesExists) {
        setShowExpirationModal(true);
      } else if (largeFileExists && isGCSActive) {
        setShowConfirmationModal(true);
      } else {
        handleGenerateGraph(selectedRows.filter((f) => isFileReadyToProcess(f, false)));
      }
    } else if (filesData.length) {
      const expiredFileExists = filesData.some((c) => isFileReadyToProcess(c, true) && isExpired(c?.createdAt as Date));
      const largeFileExists = filesData.some(
        (c) => isFileReadyToProcess(c, true) && typeof c.size === 'number' && c.size > largeFileSize
      );
      const selectAllNewFiles = filesData.filter((f) => isFileReadyToProcess(f, false));
      const stringified = selectAllNewFiles.reduce((accu, f) => {
        const key = f.id;
        // @ts-ignore
        accu[key] = true;
        return accu;
      }, {});
      setRowSelection(stringified);
      if (largeFileExists) {
        setShowConfirmationModal(true);
      } else if (expiredFileExists && isGCSActive) {
        setShowExpirationModal(true);
      } else {
        handleGenerateGraph(filesData.filter((f) => isFileReadyToProcess(f, false)));
      }
    }
  };

  const retryOnclose = useCallback(() => {
    setRetryFile('');
    setAlertStateForRetry({
      showAlert: false,
      alertMessage: '',
      alertType: 'neutral',
    });
    setRetryLoading(false);
    toggleRetryPopup();
  }, []);

  const onBannerClose = useCallback(() => {
    setAlertStateForRetry({
      showAlert: false,
      alertMessage: '',
      alertType: 'neutral',
    });
  }, []);

  const handleSchemaView = () => {
    setOpenGraphView(true);
    setViewPoint('showSchemaView');
  };

  return (
    <>
      <RetryConfirmationDialog
        retryLoading={retryLoading}
        retryHandler={retryHandler}
        fileId={retryFile}
        onClose={retryOnclose}
        open={showRetryPopup}
        onBannerClose={onBannerClose}
        alertStatus={alertStateForRetry}
      />
      {showConfirmationModal && filesForProcessing.length && (
        <Suspense fallback={<FallBackDialog />}>
          <ConfirmationDialog
            open={showConfirmationModal}
            largeFiles={filesForProcessing}
            extractHandler={handleGenerateGraph}
            onClose={() => setShowConfirmationModal(false)}
            loading={extractLoading}
            selectedRows={childRef.current?.getSelectedRows() as CustomFile[]}
            isLargeDocumentAlert={true}
          ></ConfirmationDialog>
        </Suspense>
      )}
      {showExpirationModal && filesForProcessing.length && (
        <Suspense fallback={<FallBackDialog />}>
          <ConfirmationDialog
            open={showExpirationModal}
            largeFiles={filesForProcessing}
            extractHandler={handleGenerateGraph}
            onClose={() => setShowExpirationModal(false)}
            loading={extractLoading}
            selectedRows={childRef.current?.getSelectedRows() as CustomFile[]}
            isLargeDocumentAlert={false}
          ></ConfirmationDialog>
        </Suspense>
      )}
      {showExpirationModal && filesForProcessing.length && (
        <Suspense fallback={<FallBackDialog />}>
          <ConfirmationDialog
            open={showExpirationModal}
            largeFiles={filesForProcessing}
            extractHandler={handleGenerateGraph}
            onClose={() => setShowExpirationModal(false)}
            loading={extractLoading}
            selectedRows={childRef.current?.getSelectedRows() as CustomFile[]}
            isLargeDocumentAlert={false}
          ></ConfirmationDialog>
        </Suspense>
      )}
      {showExpirationModal && filesForProcessing.length && (
        <Suspense fallback={<FallBackDialog />}>
          <ConfirmationDialog
            open={showExpirationModal}
            largeFiles={filesForProcessing}
            extractHandler={handleGenerateGraph}
            onClose={() => setShowExpirationModal(false)}
            loading={extractLoading}
            selectedRows={childRef.current?.getSelectedRows() as CustomFile[]}
            isLargeDocumentAlert={false}
          ></ConfirmationDialog>
        </Suspense>
      )}
      {showDeletePopUp && (
        <DeletePopUp
          open={showDeletePopUp}
          no_of_files={selectedfileslength ?? 0}
          deleteHandler={(delentities: boolean) => handleDeleteFiles(delentities)}
          deleteCloseHandler={() => setShowDeletePopUp(false)}
          loading={deleteLoading}
          view='contentView'
        ></DeletePopUp>
      )}
      {showChunkPopup && (
        <ChunkPopUp
          chunksLoading={chunksLoading}
          onClose={() => {
            chunksTextAbortController.current?.abort();
            toggleChunkPopup();
          }}
          showChunkPopup={showChunkPopup}
          chunks={textChunks}
          incrementPage={incrementPage}
          decrementPage={decrementPage}
          currentPage={currentPage}
          totalPageCount={totalPageCount}
        ></ChunkPopUp>
      )}
      {showEnhancementDialog && (
        <GraphEnhancementDialog open={showEnhancementDialog} onClose={toggleEnhancementDialog}></GraphEnhancementDialog>
      )}
      <GraphViewModal
        inspectedName={inspectedName}
        open={openGraphView}
        setGraphViewOpen={setOpenGraphView}
        viewPoint={viewPoint}
        selectedRows={childRef.current?.getSelectedRows()}
      />
      <div className={`n-bg-palette-neutral-bg-default main-content-wrapper`}>
        <Flex
          className='w-full absolute top-0'
          alignItems='center'
          justifyContent='space-between'
          flexDirection='row'
          flexWrap='wrap'
        >
          <div className='connectionstatus__container'>
            <span className='h6 px-1'>Neo4j connection {isReadOnlyUser ? '(Read only Mode)' : ''}</span>
            <Typography variant='body-medium'>
              <DatabaseStatusIcon isConnected={connectionStatus} isGdsActive={isGdsActive} uri={userCredentials?.uri} />
              <div className='pt-1 flex! gap-1 items-center'>
                <div>{!hasSelections ? <StatusIndicator type='danger' /> : <StatusIndicator type='success' />}</div>
                <div>
                  {hasSelections ? (
                    <span className='n-body-small'>
                      {hasSelections} Graph Schema configured
                      {hasSelections ? `(${selectedNodes.length} Labels + ${selectedRels.length} Rel Types)` : ''}
                    </span>
                  ) : (
                    <span className='n-body-small'>No Graph Schema configured</span>
                  )}
                </div>
              </div>
            </Typography>
          </div>
          <div className='enhancement-btn__wrapper'>
            <ButtonWithToolTip
              placement='top'
              text='Enhance graph quality'
              label='Graph Enhancemnet Settings'
              className='mr-2!'
              onClick={toggleEnhancementDialog}
              disabled={!connectionStatus || isReadOnlyUser}
              size={isTablet ? 'small' : 'medium'}
            >
              Graph Enhancement
            </ButtonWithToolTip>
            {!connectionStatus ? (
              <SpotlightTarget
                id='connectbutton'
                hasPulse={true}
                indicatorVariant='border'
                className='n-bg-palette-primary-bg-strong hover:n-bg-palette-primary-hover-strong'
              >
                <Button
                  size={isTablet ? 'small' : 'medium'}
                  className='mr-2!'
                  onClick={() => setOpenConnection((prev) => ({ ...prev, openPopUp: true }))}
                >
                  {buttonCaptions.connectToNeo4j}
                </Button>
              </SpotlightTarget>
            ) : (
              showDisconnectButton && (
                <Button size={isTablet ? 'small' : 'medium'} className='mr-2.5' onClick={disconnect}>
                  {buttonCaptions.disconnect}
                </Button>
              )
            )}
          </div>
        </Flex>

        <FileTable
          connectionStatus={connectionStatus}
          setConnectionStatus={setConnectionStatus}
          onInspect={useCallback((name) => {
            setInspectedName(name);
            setOpenGraphView(true);
            setViewPoint('tableView');
          }, [])}
          onRetry={useCallback((id) => {
            setRetryFile(id);
            toggleRetryPopup();
          }, [])}
          onChunkView={useCallback(
            async (name) => {
              setDocumentName(name);
              if (name != documentName) {
                toggleChunkPopup();
                if (totalPageCount) {
                  setTotalPageCount(null);
                }
                setCurrentPage(1);
                await getChunks(name, 1);
              }
            },
            [documentName, totalPageCount]
          )}
          ref={childRef}
          handleGenerateGraph={processWaitingFilesOnRefresh}
        ></FileTable>

        <Flex className={`p-2.5  mt-1.5 absolute bottom-0 w-full`} justifyContent='space-between' flexDirection={'row'}>
          <div>
            <DropdownComponent
              onSelect={handleDropdownChange}
              options={llms ?? ['']}
              placeholder='Select LLM Model'
              defaultValue={model}
              view='ContentView'
              isDisabled={false}
            />
          </div>
          <Flex flexDirection='row' gap='4' className='self-end mb-2.5' flexWrap='wrap'>
<<<<<<< HEAD
            <SpotlightTarget id='generategraphbtn'>
              <ButtonWithToolTip
                text={tooltips.generateGraph}
                placement='top'
                label='generate graph'
                onClick={onClickHandler}
                disabled={disableCheck || isReadOnlyUser}
                className='mr-0.5'
                size={isTablet ? 'small' : 'medium'}
              >
                {buttonCaptions.generateGraph}{' '}
                {selectedfileslength && !disableCheck && newFilecheck ? `(${newFilecheck})` : ''}
              </ButtonWithToolTip>
            </SpotlightTarget>

=======
            <ButtonWithToolTip
              text={tooltips.generateGraph}
              placement='top'
              label='generate graph'
              onClick={onClickHandler}
              disabled={disableCheck || isReadOnlyUser}
              className='mr-0.5'
              size={isTablet ? 'small' : 'medium'}
            >
              {buttonCaptions.generateGraph}{' '}
              {selectedfileslength && !disableCheck && newFilecheck ? `(${newFilecheck})` : ''}
            </ButtonWithToolTip>
>>>>>>> bb55ade1
            <ButtonWithToolTip
              text={
                !selectedfileslength ? tooltips.deleteFile : `${selectedfileslength} ${tooltips.deleteSelectedFiles}`
              }
              placement='top'
              onClick={() => setShowDeletePopUp(true)}
              disabled={!selectedfileslength || isReadOnlyUser}
              className='ml-0.5'
              label='Delete Files'
              size={isTablet ? 'small' : 'medium'}
            >
              {buttonCaptions.deleteFiles}
              {selectedfileslength != undefined && selectedfileslength > 0 && `(${selectedfileslength})`}
            </ButtonWithToolTip>
<<<<<<< HEAD
            <SpotlightTarget id='visualizegraphbtn'>
              <Flex flexDirection='row' gap='0'>
                <Button
                  onClick={handleGraphView}
                  isDisabled={showGraphCheck}
                  className='px-0! flex! items-center justify-between gap-4 graphbtn'
                  size={isTablet ? 'small' : 'medium'}
                >
                  <span className='mx-2'>
                    {buttonCaptions.showPreviewGraph}{' '}
                    {selectedfileslength && completedfileNo ? `(${completedfileNo})` : ''}
                  </span>
                </Button>
                <div
                  className={`ndl-icon-btn ndl-clean dropdownbtn ${colorMode === 'dark' ? 'darktheme' : ''} ${
                    isTablet ? 'small' : 'medium'
                  }`}
                  onClick={(e) => {
                    setIsGraphBtnMenuOpen((old) => !old);
                    e.stopPropagation();
                  }}
                  ref={graphbtnRef}
                >
                  {!isGraphBtnMenuOpen ? (
                    <ChevronUpIconOutline className='n-size-token-5' />
                  ) : (
                    <ChevronDownIconOutline className='n-size-token-' />
                  )}
                </div>
              </Flex>
            </SpotlightTarget>
=======
            <Flex flexDirection='row' gap='0'>
              <Button
                onClick={handleGraphView}
                isDisabled={showGraphCheck}
                className='px-0! flex! items-center justify-between gap-4 graphbtn'
                size={isTablet ? 'small' : 'medium'}
              >
                <span className='mx-2'>
                  {buttonCaptions.showPreviewGraph}{' '}
                  {selectedfileslength && completedfileNo ? `(${completedfileNo})` : ''}
                </span>
              </Button>
              <div
                className={`ndl-icon-btn ndl-clean dropdownbtn ${colorMode === 'dark' ? 'darktheme' : ''} ${
                  isTablet ? 'small' : 'medium'
                }`}
                onClick={(e) => {
                  setIsGraphBtnMenuOpen((old) => !old);
                  e.stopPropagation();
                }}
                ref={graphbtnRef}
              >
                {!isGraphBtnMenuOpen ? (
                  <ChevronUpIconOutline className='n-size-token-5' />
                ) : (
                  <ChevronDownIconOutline className='n-size-token-' />
                )}
              </div>
            </Flex>
>>>>>>> bb55ade1

            <Menu
              placement='top-end-bottom-end'
              isOpen={isGraphBtnMenuOpen}
              anchorRef={graphbtnRef}
              onClose={() => setIsGraphBtnMenuOpen(false)}
            >
              <Menu.Items
                htmlAttributes={{
                  id: 'default-menu',
                }}
              >
                <Menu.Item title='Graph Schema' onClick={handleSchemaView} isDisabled={!connectionStatus} />
                <Menu.Item
                  title='Explore Graph in Neo4j'
                  onClick={handleOpenGraphClick}
                  isDisabled={!filesData.some((f) => f?.status === 'Completed')}
                />
              </Menu.Items>
            </Menu>
          </Flex>
        </Flex>
      </div>
    </>
  );
};

export default React.memo(Content);<|MERGE_RESOLUTION|>--- conflicted
+++ resolved
@@ -1,6 +1,5 @@
 import { useEffect, useState, useMemo, useRef, Suspense, useReducer, useCallback, useContext } from 'react';
 import FileTable from './FileTable';
-<<<<<<< HEAD
 import {
   Button,
   Typography,
@@ -11,9 +10,6 @@
   SpotlightTarget,
   useSpotlightContext,
 } from '@neo4j-ndl/react';
-=======
-import { Button, Typography, Flex, StatusIndicator, useMediaQuery, Menu } from '@neo4j-ndl/react';
->>>>>>> bb55ade1
 import { useCredentials } from '../context/UserCredentials';
 import { useFileContext } from '../context/UsersFiles';
 import { extractAPI } from '../utils/FileAPI';
@@ -55,11 +51,8 @@
 import { useHasSelections } from '../hooks/useHasSelections';
 import { ChevronUpIconOutline, ChevronDownIconOutline } from '@neo4j-ndl/react/icons';
 import { ThemeWrapperContext } from '../context/ThemeWrapper';
-<<<<<<< HEAD
 import { useAuth0 } from '@auth0/auth0-react';
 import React from 'react';
-=======
->>>>>>> bb55ade1
 
 const ConfirmationDialog = lazy(() => import('./Popups/LargeFilePopUp/ConfirmationDialog'));
 
@@ -93,12 +86,8 @@
   const graphbtnRef = useRef<HTMLDivElement>(null);
   const chunksTextAbortController = useRef<AbortController>();
   const { colorMode } = useContext(ThemeWrapperContext);
-<<<<<<< HEAD
   const { isAuthenticated } = useAuth0();
   const { setIsOpen } = useSpotlightContext();
-=======
-
->>>>>>> bb55ade1
   const [alertStateForRetry, setAlertStateForRetry] = useState<BannerAlertProps>({
     showAlert: false,
     alertType: 'neutral',
@@ -1017,7 +1006,6 @@
             />
           </div>
           <Flex flexDirection='row' gap='4' className='self-end mb-2.5' flexWrap='wrap'>
-<<<<<<< HEAD
             <SpotlightTarget id='generategraphbtn'>
               <ButtonWithToolTip
                 text={tooltips.generateGraph}
@@ -1032,21 +1020,6 @@
                 {selectedfileslength && !disableCheck && newFilecheck ? `(${newFilecheck})` : ''}
               </ButtonWithToolTip>
             </SpotlightTarget>
-
-=======
-            <ButtonWithToolTip
-              text={tooltips.generateGraph}
-              placement='top'
-              label='generate graph'
-              onClick={onClickHandler}
-              disabled={disableCheck || isReadOnlyUser}
-              className='mr-0.5'
-              size={isTablet ? 'small' : 'medium'}
-            >
-              {buttonCaptions.generateGraph}{' '}
-              {selectedfileslength && !disableCheck && newFilecheck ? `(${newFilecheck})` : ''}
-            </ButtonWithToolTip>
->>>>>>> bb55ade1
             <ButtonWithToolTip
               text={
                 !selectedfileslength ? tooltips.deleteFile : `${selectedfileslength} ${tooltips.deleteSelectedFiles}`
@@ -1061,7 +1034,6 @@
               {buttonCaptions.deleteFiles}
               {selectedfileslength != undefined && selectedfileslength > 0 && `(${selectedfileslength})`}
             </ButtonWithToolTip>
-<<<<<<< HEAD
             <SpotlightTarget id='visualizegraphbtn'>
               <Flex flexDirection='row' gap='0'>
                 <Button
@@ -1093,38 +1065,6 @@
                 </div>
               </Flex>
             </SpotlightTarget>
-=======
-            <Flex flexDirection='row' gap='0'>
-              <Button
-                onClick={handleGraphView}
-                isDisabled={showGraphCheck}
-                className='px-0! flex! items-center justify-between gap-4 graphbtn'
-                size={isTablet ? 'small' : 'medium'}
-              >
-                <span className='mx-2'>
-                  {buttonCaptions.showPreviewGraph}{' '}
-                  {selectedfileslength && completedfileNo ? `(${completedfileNo})` : ''}
-                </span>
-              </Button>
-              <div
-                className={`ndl-icon-btn ndl-clean dropdownbtn ${colorMode === 'dark' ? 'darktheme' : ''} ${
-                  isTablet ? 'small' : 'medium'
-                }`}
-                onClick={(e) => {
-                  setIsGraphBtnMenuOpen((old) => !old);
-                  e.stopPropagation();
-                }}
-                ref={graphbtnRef}
-              >
-                {!isGraphBtnMenuOpen ? (
-                  <ChevronUpIconOutline className='n-size-token-5' />
-                ) : (
-                  <ChevronDownIconOutline className='n-size-token-' />
-                )}
-              </div>
-            </Flex>
->>>>>>> bb55ade1
-
             <Menu
               placement='top-end-bottom-end'
               isOpen={isGraphBtnMenuOpen}
