import { useEffect, useState, useMemo, useRef, Suspense, useReducer, useCallback } from 'react';
import FileTable from './FileTable';
import { Button, Typography, Flex, StatusIndicator, useMediaQuery } from '@neo4j-ndl/react';
import { useCredentials } from '../context/UserCredentials';
import { useFileContext } from '../context/UsersFiles';
import { extractAPI } from '../utils/FileAPI';
import { BannerAlertProps, ContentProps, CustomFile, OptionType, chunkdata, FileTableHandle } from '../types';
import deleteAPI from '../services/DeleteFiles';
import { postProcessing } from '../services/PostProcessing';
import { triggerStatusUpdateAPI } from '../services/ServerSideStatusUpdateAPI';
import useServerSideEvent from '../hooks/useSse';
import {
  batchSize,
  buttonCaptions,
  chatModeLables,
  largeFileSize,
  llms,
  RETRY_OPIONS,
  tooltips,
  tokenchunkSize,
  chunkOverlap,
  chunksToCombine,
} from '../utils/Constants';
import ButtonWithToolTip from './UI/ButtonWithToolTip';
import DropdownComponent from './Dropdown';
import GraphViewModal from './Graph/GraphViewModal';
import { lazy } from 'react';
import FallBackDialog from './UI/FallBackDialog';
import DeletePopUp from './Popups/DeletePopUp/DeletePopUp';
import GraphEnhancementDialog from './Popups/GraphEnhancementDialog';
import { tokens } from '@neo4j-ndl/base';
import axios from 'axios';
import DatabaseStatusIcon from './UI/DatabaseStatusIcon';
import RetryConfirmationDialog from './Popups/RetryConfirmation/Index';
import retry from '../services/retry';
import { showErrorToast, showNormalToast, showSuccessToast } from '../utils/toasts';
import { useMessageContext } from '../context/UserMessages';
import PostProcessingToast from './Popups/GraphEnhancementDialog/PostProcessingCheckList/PostProcessingToast';
import { getChunkText } from '../services/getChunkText';
import ChunkPopUp from './Popups/ChunkPopUp';
import { isExpired, isFileReadyToProcess } from '../utils/Utils';
import { useHasSelections } from '../hooks/useHasSelections';
import { Hierarchy1Icon } from '@neo4j-ndl/react/icons';

const ConfirmationDialog = lazy(() => import('./Popups/LargeFilePopUp/ConfirmationDialog'));

let afterFirstRender = false;

const Content: React.FC<ContentProps> = ({
  showEnhancementDialog,
  toggleEnhancementDialog,
  setOpenConnection,
  showDisconnectButton,
  connectionStatus,
}) => {
  const { breakpoints } = tokens;
  const isTablet = useMediaQuery(`(min-width:${breakpoints.xs}) and (max-width: ${breakpoints.lg})`);
  // const [init, setInit] = useState<boolean>(false);
  const [openGraphView, setOpenGraphView] = useState<boolean>(false);
  const [inspectedName, setInspectedName] = useState<string>('');
  const [documentName, setDocumentName] = useState<string>('');
  const [showConfirmationModal, setShowConfirmationModal] = useState<boolean>(false);
  const [showExpirationModal, setShowExpirationModal] = useState<boolean>(false);
  const [extractLoading, setIsExtractLoading] = useState<boolean>(false);
  const { setUserCredentials, userCredentials, setConnectionStatus, isGdsActive, isReadOnlyUser, isGCSActive } =
    useCredentials();
  const [retryFile, setRetryFile] = useState<string>('');
  const [retryLoading, setRetryLoading] = useState<boolean>(false);
  const [showRetryPopup, toggleRetryPopup] = useReducer((state) => !state, false);
  const [showChunkPopup, toggleChunkPopup] = useReducer((state) => !state, false);
  const [chunksLoading, toggleChunksLoading] = useReducer((state) => !state, false);
  const [currentPage, setCurrentPage] = useState<number>(0);
  const [totalPageCount, setTotalPageCount] = useState<number | null>(null);
  const [textChunks, setTextChunks] = useState<chunkdata[]>([]);
  const chunksTextAbortController = useRef<AbortController>();

  const [alertStateForRetry, setAlertStateForRetry] = useState<BannerAlertProps>({
    showAlert: false,
    alertType: 'neutral',
    alertMessage: '',
  });
  const { setMessages } = useMessageContext();
  const {
    filesData,
    setFilesData,
    setModel,
    selectedNodes,
    selectedRels,
    selectedTokenChunkSize,
    selectedChunk_overlap,
    selectedChunks_to_combine,
    setSelectedNodes,
    setRowSelection,
    setSelectedRels,
    setSelectedTokenChunkSize,
    setSelectedChunk_overlap,
    setSelectedChunks_to_combine,
    postProcessingTasks,
    queue,
    processedCount,
    setProcessedCount,
    setchatModes,
    model,
    additionalInstructions,
    setAdditionalInstructions,
  } = useFileContext();
<<<<<<< HEAD
  const [viewPoint, setViewPoint] = useState<
    'tableView' | 'showGraphView' | 'chatInfoView' | 'neighborView' | 'showSchemaView'
  >('tableView');
=======
  const [viewPoint, setViewPoint] = useState<'tableView' | 'showGraphView' | 'chatInfoView' | 'neighborView'|'showSchemaView'>(
    'tableView'
  );
>>>>>>> f46ebc2d
  const [showDeletePopUp, setShowDeletePopUp] = useState<boolean>(false);
  const [deleteLoading, setIsDeleteLoading] = useState<boolean>(false);

  const hasSelections = useHasSelections(selectedNodes, selectedRels);

  const { updateStatusForLargeFiles } = useServerSideEvent(
    (inMinutes, time, fileName) => {
      showNormalToast(`${fileName} will take approx ${time} ${inMinutes ? 'Min' : 'Sec'}`);
      localStorage.setItem('alertShown', JSON.stringify(true));
    },
    (fileName) => {
      showErrorToast(`${fileName} Failed to process`);
    }
  );
  const childRef = useRef<FileTableHandle>(null);

  const incrementPage = async () => {
    setCurrentPage((prev) => prev + 1);
    await getChunks(documentName, currentPage + 1);
  };
  const decrementPage = async () => {
    setCurrentPage((prev) => prev - 1);
    await getChunks(documentName, currentPage - 1);
  };

  useEffect(() => {
    if (afterFirstRender) {
      localStorage.setItem('processedCount', JSON.stringify({ db: userCredentials?.uri, count: processedCount }));
    }
    if (processedCount == batchSize && !isReadOnlyUser) {
      handleGenerateGraph([], true);
    }
    if (processedCount === 1 && queue.isEmpty()) {
      (async () => {
        showNormalToast(
          <PostProcessingToast
            isGdsActive={isGdsActive}
            postProcessingTasks={postProcessingTasks}
            isSchema={hasSelections}
          />
        );
        try {
          const payload = isGdsActive
            ? hasSelections
              ? postProcessingTasks.filter((task) => task !== 'graph_schema_consolidation')
              : postProcessingTasks
            : hasSelections
              ? postProcessingTasks.filter(
                (task) => task !== 'graph_schema_consolidation' && task !== 'enable_communities'
              )
              : postProcessingTasks.filter((task) => task !== 'enable_communities');
          if (payload.length) {
            const response = await postProcessing(payload);
            if (response.data.status === 'Success') {
              const communityfiles = response.data?.data;
              if (Array.isArray(communityfiles) && communityfiles.length) {
                communityfiles?.forEach((c: any) => {
                  setFilesData((prev) => {
                    return prev.map((f) => {
                      if (f.name === c.filename) {
                        return {
                          ...f,
                          chunkNodeCount: c.chunkNodeCount ?? 0,
                          entityNodeCount: c.entityNodeCount ?? 0,
                          communityNodeCount: c.communityNodeCount ?? 0,
                          chunkRelCount: c.chunkRelCount ?? 0,
                          entityEntityRelCount: c.entityEntityRelCount ?? 0,
                          communityRelCount: c.communityRelCount ?? 0,
                          nodesCount: c.nodeCount,
                          relationshipsCount: c.relationshipCount,
                        };
                      }
                      return f;
                    });
                  });
                });
              }
              showSuccessToast('All Q&A functionality is available now.');
            } else {
              throw new Error(response.data.error);
            }
          }
        } catch (error) {
          if (error instanceof Error) {
            showSuccessToast(error.message);
          }
        }
      })();
    }
  }, [processedCount, userCredentials, queue, isReadOnlyUser, isGdsActive]);

  useEffect(() => {
    if (afterFirstRender) {
      localStorage.setItem('waitingQueue', JSON.stringify({ db: userCredentials?.uri, queue: queue.items }));
    }
    afterFirstRender = true;
  }, [queue.items.length, userCredentials]);

  const handleDropdownChange = (selectedOption: OptionType | null | void) => {
    if (selectedOption?.value) {
      setModel(selectedOption?.value);
    }
    setFilesData((prevfiles) => {
      return prevfiles.map((curfile) => {
        return {
          ...curfile,
          model:
            curfile.status === 'New' || curfile.status === 'Ready to Reprocess'
              ? selectedOption?.value ?? ''
              : curfile.model,
        };
      });
    });
  };
  const getChunks = async (name: string, pageNo: number) => {
    chunksTextAbortController.current = new AbortController();
    toggleChunksLoading();
    const response = await getChunkText(name, pageNo, chunksTextAbortController.current.signal);
    setTextChunks(response.data.data.pageitems);
    if (!totalPageCount) {
      setTotalPageCount(response.data.data.total_pages);
    }
    toggleChunksLoading();
  };

  const extractData = async (uid: string, isselectedRows = false, filesTobeProcess: CustomFile[]) => {
    if (!isselectedRows) {
      const fileItem = filesData.find((f) => f.id == uid);
      if (fileItem) {
        setIsExtractLoading(true);
        await extractHandler(fileItem, uid);
      }
    } else {
      const fileItem = filesTobeProcess.find((f) => f.id == uid);
      if (fileItem) {
        setIsExtractLoading(true);
        await extractHandler(fileItem, uid);
      }
    }
  };

  const extractHandler = async (fileItem: CustomFile, uid: string) => {
    queue.remove(fileItem.name as string);
    try {
      setFilesData((prevfiles) =>
        prevfiles.map((curfile) => {
          if (curfile.id === uid) {
            return {
              ...curfile,
              status: 'Processing',
            };
          }
          return curfile;
        })
      );
      setRowSelection((prev) => {
        const copiedobj = { ...prev };
        for (const key in copiedobj) {
          if (key == uid) {
            copiedobj[key] = false;
          }
        }
        return copiedobj;
      });
      if (fileItem.name != undefined && userCredentials != null) {
        const { name } = fileItem;
<<<<<<< HEAD
        triggerStatusUpdateAPI(name as string, userCredentials, updateStatusForLargeFiles);
=======
        triggerStatusUpdateAPI(
          name as string,
          userCredentials,
          updateStatusForLargeFiles
        );
>>>>>>> f46ebc2d
      }

      const apiResponse = await extractAPI(
        fileItem.model,
        fileItem.fileSource,
        fileItem.retryOption ?? '',
        fileItem.sourceUrl,
        localStorage.getItem('accesskey'),
        atob(localStorage.getItem('secretkey') ?? ''),
        fileItem.name ?? '',
        fileItem.gcsBucket ?? '',
        fileItem.gcsBucketFolder ?? '',
        selectedNodes.map((l) => l.value),
        selectedRels.map((t) => t.value),
        selectedTokenChunkSize,
        selectedChunk_overlap,
        selectedChunks_to_combine,
        fileItem.googleProjectId,
        fileItem.language,
        fileItem.accessToken,
        additionalInstructions
      );
      if (apiResponse?.status === 'Failed') {
        let errorobj = { error: apiResponse.error, message: apiResponse.message, fileName: apiResponse.file_name };
        throw new Error(JSON.stringify(errorobj));
      } else if (fileItem.size != undefined && fileItem.size < largeFileSize) {
        if (apiResponse.data.message) {
          const apiRes = apiResponse.data.message;
          showSuccessToast(apiRes);
        }
        setFilesData((prevfiles) => {
          return prevfiles.map((curfile) => {
            if (curfile.name == apiResponse?.data?.fileName) {
              const apiRes = apiResponse?.data;
              return {
                ...curfile,
                processingProgress: apiRes?.processingTime?.toFixed(2),
                processingTotalTime: apiRes?.processingTime?.toFixed(2),
                status: apiRes?.status,
                nodesCount: apiRes?.nodeCount,
                relationshipsCount: apiRes?.relationshipCount,
                model: apiRes?.model,
              };
            }
            return curfile;
          });
        });
      }
    } catch (err: any) {
      if (err instanceof Error) {
        try {
          const error = JSON.parse(err.message);
          if (Object.keys(error).includes('fileName')) {
            setProcessedCount((prev) => {
              if (prev == batchSize) {
                return batchSize - 1;
              }
              return prev + 1;
            });
            const { message, fileName } = error;
            queue.remove(fileName);
            const errorMessage = error.message;
            showErrorToast(message);
            setFilesData((prevfiles) =>
              prevfiles.map((curfile) => {
                if (curfile.name == fileName) {
                  return { ...curfile, status: 'Failed', errorMessage };
                }
                return curfile;
              })
            );
          } else {
            console.error('Unexpected error format:', error);
          }
        } catch (parseError) {
          if (axios.isAxiosError(err)) {
            const axiosErrorMessage = err.response?.data?.message || err.message;
            console.error('Axios error occurred:', axiosErrorMessage);
          } else {
            console.error('An unexpected error occurred:', err.message);
          }
        }
      } else {
        console.error('An unknown error occurred:', err);
      }
    }
  };

  const triggerBatchProcessing = (
    batch: CustomFile[],
    selectedFiles: CustomFile[],
    isSelectedFiles: boolean,
    newCheck: boolean
  ) => {
    const data = [];
    showNormalToast(`Processing ${batch.length} files at a time.`);
    for (let i = 0; i < batch.length; i++) {
      if (newCheck) {
        if (batch[i]?.status === 'New' || batch[i].status === 'Ready to Reprocess') {
          data.push(extractData(batch[i].id, isSelectedFiles, selectedFiles as CustomFile[]));
        }
      } else {
        data.push(extractData(batch[i].id, isSelectedFiles, selectedFiles as CustomFile[]));
      }
    }
    return data;
  };

  const addFilesToQueue = async (remainingFiles: CustomFile[]) => {
    if (!remainingFiles.length && postProcessingTasks.length) {
      showNormalToast(
        <PostProcessingToast
          isGdsActive={isGdsActive}
          postProcessingTasks={postProcessingTasks}
          isSchema={hasSelections}
        />
      );
      try {
        const response = await postProcessing(postProcessingTasks);
        if (response.data.status === 'Success') {
          const communityfiles = response.data?.data;
          if (Array.isArray(communityfiles) && communityfiles.length) {
            communityfiles?.forEach((c: any) => {
              setFilesData((prev) => {
                return prev.map((f) => {
                  if (f.name === c.filename) {
                    return {
                      ...f,
                      chunkNodeCount: c.chunkNodeCount ?? 0,
                      entityNodeCount: c.entityNodeCount ?? 0,
                      communityNodeCount: c.communityNodeCount ?? 0,
                      chunkRelCount: c.chunkRelCount ?? 0,
                      entityEntityRelCount: c.entityEntityRelCount ?? 0,
                      communityRelCount: c.communityRelCount ?? 0,
                      nodesCount: c.nodeCount,
                      relationshipsCount: c.relationshipCount,
                    };
                  }
                  return f;
                });
              });
            });
          }
          showSuccessToast('All Q&A functionality is available now.');
        } else {
          throw new Error(response.data.error);
        }
      } catch (error) {
        if (error instanceof Error) {
          showSuccessToast(error.message);
        }
      }
    }
    for (let index = 0; index < remainingFiles.length; index++) {
      const f = remainingFiles[index];
      setFilesData((prev) =>
        prev.map((pf) => {
          if (pf.id === f.id) {
            return {
              ...pf,
              status: 'Waiting',
            };
          }
          return pf;
        })
      );
      queue.enqueue(f);
    }
  };

  const scheduleBatchWiseProcess = (selectedRows: CustomFile[], isSelectedFiles: boolean) => {
    let data = [];
    if (queue.size() > batchSize) {
      const batch = queue.items.slice(0, batchSize);
      data = triggerBatchProcessing(batch, selectedRows as CustomFile[], isSelectedFiles, false);
    } else {
      let mergedfiles = [...selectedRows];
      let filesToProcess: CustomFile[] = [];
      if (mergedfiles.length > batchSize) {
        filesToProcess = mergedfiles.slice(0, batchSize);
        const remainingFiles = [...(mergedfiles as CustomFile[])].splice(batchSize);
        addFilesToQueue(remainingFiles);
      } else {
        filesToProcess = mergedfiles;
      }
      data = triggerBatchProcessing(filesToProcess, selectedRows as CustomFile[], isSelectedFiles, false);
    }
    return data;
  };

  /**
   * Processes files in batches, respecting a maximum batch size.
   *
   * This function prioritizes processing files from the queue if it's not empty.
   * If the queue is empty, it processes the provided `filesTobeProcessed`:
   *   - If the number of files exceeds the batch size, it processes a batch and queues the rest.
   *   - If the number of files is within the batch size, it processes them all.
   *   - If there are already files being processed, it adjusts the batch size to avoid exceeding the limit.
   *
   * @param filesTobeProcessed - The files to be processed.
   * @param queueFiles - Whether to prioritize processing files from the queue. Defaults to false.
   */
  const handleGenerateGraph = (filesTobeProcessed: CustomFile[], queueFiles: boolean = false) => {
    let data = [];
    const processingFilesCount = filesData.filter((f) => f.status === 'Processing').length;
    if (filesTobeProcessed.length && !queueFiles && processingFilesCount < batchSize) {
      if (!queue.isEmpty()) {
        data = scheduleBatchWiseProcess(filesTobeProcessed as CustomFile[], true);
      } else if (filesTobeProcessed.length > batchSize) {
        const filesToProcess = filesTobeProcessed?.slice(0, batchSize) as CustomFile[];
        data = triggerBatchProcessing(filesToProcess, filesTobeProcessed as CustomFile[], true, false);
        const remainingFiles = [...(filesTobeProcessed as CustomFile[])].splice(batchSize);
        addFilesToQueue(remainingFiles);
      } else {
        let filesTobeSchedule: CustomFile[] = filesTobeProcessed;
        if (filesTobeProcessed.length + processingFilesCount > batchSize) {
          filesTobeSchedule = filesTobeProcessed.slice(
            0,
            filesTobeProcessed.length + processingFilesCount - batchSize
          ) as CustomFile[];
          const idstoexclude = new Set(filesTobeSchedule.map((f) => f.id));
          const remainingFiles = [...(childRef.current?.getSelectedRows() as CustomFile[])].filter(
            (f) => !idstoexclude.has(f.id)
          );
          addFilesToQueue(remainingFiles);
        }
        data = triggerBatchProcessing(filesTobeSchedule, filesTobeProcessed, true, true);
      }
      Promise.allSettled(data).then((_) => {
        setIsExtractLoading(false);
      });
    } else if (queueFiles && !queue.isEmpty() && processingFilesCount < batchSize) {
      data = scheduleBatchWiseProcess(queue.items, true);
      Promise.allSettled(data).then((_) => {
        setIsExtractLoading(false);
      });
    } else {
      addFilesToQueue(filesTobeProcessed as CustomFile[]);
    }
  };

  const processWaitingFilesOnRefresh = () => {
    let data = [];
    const processingFilesCount = filesData.filter((f) => f.status === 'Processing').length;

    if (!queue.isEmpty() && processingFilesCount < batchSize) {
      if (queue.size() > batchSize) {
        const batch = queue.items.slice(0, batchSize);
        data = triggerBatchProcessing(batch, queue.items as CustomFile[], true, false);
      } else {
        data = triggerBatchProcessing(queue.items, queue.items as CustomFile[], true, false);
      }
      Promise.allSettled(data).then((_) => {
        setIsExtractLoading(false);
      });
    } else {
      const selectedNewFiles = childRef.current
        ?.getSelectedRows()
        .filter((f) => f.status === 'New' || f.status == 'Ready to Reprocess');
      addFilesToQueue(selectedNewFiles as CustomFile[]);
    }
  };

  const handleOpenGraphClick = () => {
    const bloomUrl = process.env.VITE_BLOOM_URL;
    let finalUrl = bloomUrl;
    if (userCredentials?.database && userCredentials.uri && userCredentials.userName) {
      const uriCoded = userCredentials.uri.replace(/:\d+$/, '');
<<<<<<< HEAD
      const connectURL = `${uriCoded.split('//')[0]}//${userCredentials.userName}@${uriCoded.split('//')[1]}:${
        userCredentials.port ?? '7687'
      }`;
=======
      const connectURL = `${uriCoded.split('//')[0]}//${userCredentials.userName}@${uriCoded.split('//')[1]}:${userCredentials.port ?? '7687'}`;
>>>>>>> f46ebc2d
      const encodedURL = encodeURIComponent(connectURL);
      finalUrl = bloomUrl?.replace('{CONNECT_URL}', encodedURL);
    }
    window.open(finalUrl, '_blank');
<<<<<<< HEAD
  };
=======
   };
>>>>>>> f46ebc2d

  const handleGraphView = () => {
    setOpenGraphView(true);
    setViewPoint('showGraphView');
  };

  const disconnect = () => {
    queue.clear();
    const date = new Date();
    setProcessedCount(0);
    setConnectionStatus(false);
    localStorage.removeItem('password');
    localStorage.removeItem('selectedModel');
    setUserCredentials({ uri: '', password: '', userName: '', database: '', email: '' });
    setSelectedNodes([]);
    setSelectedRels([]);
    localStorage.removeItem('selectedTokenChunkSize');
    setSelectedTokenChunkSize(tokenchunkSize);
    localStorage.removeItem('selectedChunk_overlap');
    setSelectedChunk_overlap(chunkOverlap);
    localStorage.removeItem('selectedChunks_to_combine');
    setSelectedChunks_to_combine(chunksToCombine);
    localStorage.removeItem('instructions');
    setAdditionalInstructions('');
    setMessages([
      {
        datetime: `${date.toLocaleDateString()} ${date.toLocaleTimeString()}`,
        id: 2,
        modes: {
          'graph+vector+fulltext': {
            message:
              ' Welcome to the Neo4j Knowledge Graph Chat. You can ask questions related to documents which have been completely processed.',
          },
        },
        user: 'chatbot',
        currentMode: 'graph+vector+fulltext',
      },
    ]);
    setchatModes([chatModeLables['graph+vector+fulltext']]);
  };

  const retryHandler = async (filename: string, retryoption: string) => {
    try {
      setRetryLoading(true);
      const response = await retry(filename, retryoption);
      setRetryLoading(false);
      if (response.data.status === 'Failure') {
        throw new Error(response.data.error);
      } else if (
        response.data.status === 'Success' &&
        response.data?.message != undefined &&
        (response.data?.message as string).includes('Chunks are not created')
      ) {
        showNormalToast(response.data.message as string);
        retryOnclose();
      } else {
        const isStartFromBegining = retryoption === RETRY_OPIONS[0] || retryoption === RETRY_OPIONS[1];
        setFilesData((prev) => {
          return prev.map((f) => {
            return f.name === filename
              ? {
                ...f,
                status: 'Ready to Reprocess',
                processingProgress: isStartFromBegining ? 0 : f.processingProgress,
                nodesCount: isStartFromBegining ? 0 : f.nodesCount,
                relationshipsCount: isStartFromBegining ? 0 : f.relationshipsCount,
              }
              : f;
          });
        });
        showSuccessToast(response.data.message as string);
        retryOnclose();
      }
    } catch (error) {
      setRetryLoading(false);
      if (error instanceof Error) {
        setAlertStateForRetry({
          showAlert: true,
          alertMessage: error.message,
          alertType: 'danger',
        });
      }
    }
  };

  const selectedfileslength = useMemo(
    () => childRef.current?.getSelectedRows().length,
    [childRef.current?.getSelectedRows()]
  );

  const newFilecheck = useMemo(
    () =>
      childRef.current?.getSelectedRows().filter((f) => f.status === 'New' || f.status == 'Ready to Reprocess').length,
    [childRef.current?.getSelectedRows()]
  );

  const completedfileNo = useMemo(
    () => childRef.current?.getSelectedRows().filter((f) => f.status === 'Completed').length,
    [childRef.current?.getSelectedRows()]
  );

  const dropdowncheck = useMemo(
    () => !filesData.some((f) => f.status === 'New' || f.status === 'Waiting' || f.status === 'Ready to Reprocess'),
    [filesData]
  );

  const disableCheck = useMemo(
    () => (!selectedfileslength ? dropdowncheck : !newFilecheck),
    [selectedfileslength, filesData, newFilecheck]
  );

  const showGraphCheck = useMemo(
    () => (selectedfileslength ? completedfileNo === 0 : true),
    [selectedfileslength, completedfileNo]
  );

  const filesForProcessing = useMemo(() => {
    let newstatusfiles: CustomFile[] = [];
    const selectedRows = childRef.current?.getSelectedRows();
    if (selectedRows?.length) {
      for (let index = 0; index < selectedRows.length; index++) {
        const parsedFile: CustomFile = selectedRows[index];
        if (parsedFile.status === 'New' || parsedFile.status == 'Ready to Reprocess') {
          newstatusfiles.push(parsedFile);
        }
      }
    } else if (filesData.length) {
      newstatusfiles = filesData.filter((f) => f.status === 'New' || f.status === 'Ready to Reprocess');
    }
    return newstatusfiles;
  }, [filesData, childRef.current?.getSelectedRows()]);

  const handleDeleteFiles = async (deleteEntities: boolean) => {
    try {
      setIsDeleteLoading(true);
      const response = await deleteAPI(childRef.current?.getSelectedRows() as CustomFile[], deleteEntities);
      queue.clear();
      setProcessedCount(0);
      setRowSelection({});
      setIsDeleteLoading(false);
      if (response.data.status == 'Success') {
        showSuccessToast(response.data.message);
        const filenames = childRef.current?.getSelectedRows().map((str) => str.name);
        if (filenames?.length) {
          for (let index = 0; index < filenames.length; index++) {
            const name = filenames[index];
            setFilesData((prev) => prev.filter((f) => f.name != name));
          }
        }
      } else {
        let errorobj = { error: response.data.error, message: response.data.message };
        throw new Error(JSON.stringify(errorobj));
      }
      setShowDeletePopUp(false);
    } catch (err) {
      setIsDeleteLoading(false);
      if (err instanceof Error) {
        const error = JSON.parse(err.message);
        const { message } = error;
        showErrorToast(message);
        console.log(err);
      }
    }
    setShowDeletePopUp(false);
  };

  const onClickHandler = () => {
    const selectedRows = childRef.current?.getSelectedRows();
    if (selectedRows?.length) {
      const expiredFilesExists = selectedRows.some(
        (c) => isFileReadyToProcess(c, true) && isExpired((c?.createdAt as Date) ?? new Date())
      );
      const largeFileExists = selectedRows.some(
        (c) => isFileReadyToProcess(c, true) && typeof c.size === 'number' && c.size > largeFileSize
      );
      if (expiredFilesExists) {
        setShowExpirationModal(true);
      } else if (largeFileExists && isGCSActive) {
        setShowConfirmationModal(true);
      } else {
        handleGenerateGraph(selectedRows.filter((f) => isFileReadyToProcess(f, false)));
      }
    } else if (filesData.length) {
      const expiredFileExists = filesData.some((c) => isFileReadyToProcess(c, true) && isExpired(c?.createdAt as Date));
      const largeFileExists = filesData.some(
        (c) => isFileReadyToProcess(c, true) && typeof c.size === 'number' && c.size > largeFileSize
      );
      const selectAllNewFiles = filesData.filter((f) => isFileReadyToProcess(f, false));
      const stringified = selectAllNewFiles.reduce((accu, f) => {
        const key = f.id;
        // @ts-ignore
        accu[key] = true;
        return accu;
      }, {});
      setRowSelection(stringified);
      if (largeFileExists) {
        setShowConfirmationModal(true);
      } else if (expiredFileExists && isGCSActive) {
        setShowExpirationModal(true);
      } else {
        handleGenerateGraph(filesData.filter((f) => isFileReadyToProcess(f, false)));
      }
    }
  };

  const retryOnclose = useCallback(() => {
    setRetryFile('');
    setAlertStateForRetry({
      showAlert: false,
      alertMessage: '',
      alertType: 'neutral',
    });
    setRetryLoading(false);
    toggleRetryPopup();
  }, []);

  const onBannerClose = useCallback(() => {
    setAlertStateForRetry({
      showAlert: false,
      alertMessage: '',
      alertType: 'neutral',
    });
  }, []);

  const handleSchemaView = () => {
    setOpenGraphView(true);
    setViewPoint('showSchemaView');
  };

  return (
    <>
      <RetryConfirmationDialog
        retryLoading={retryLoading}
        retryHandler={retryHandler}
        fileId={retryFile}
        onClose={retryOnclose}
        open={showRetryPopup}
        onBannerClose={onBannerClose}
        alertStatus={alertStateForRetry}
      />
      {showConfirmationModal && filesForProcessing.length && (
        <Suspense fallback={<FallBackDialog />}>
          <ConfirmationDialog
            open={showConfirmationModal}
            largeFiles={filesForProcessing}
            extractHandler={handleGenerateGraph}
            onClose={() => setShowConfirmationModal(false)}
            loading={extractLoading}
            selectedRows={childRef.current?.getSelectedRows() as CustomFile[]}
            isLargeDocumentAlert={true}
          ></ConfirmationDialog>
        </Suspense>
      )}
      {showExpirationModal && filesForProcessing.length && (
        <Suspense fallback={<FallBackDialog />}>
          <ConfirmationDialog
            open={showExpirationModal}
            largeFiles={filesForProcessing}
            extractHandler={handleGenerateGraph}
            onClose={() => setShowExpirationModal(false)}
            loading={extractLoading}
            selectedRows={childRef.current?.getSelectedRows() as CustomFile[]}
            isLargeDocumentAlert={false}
          ></ConfirmationDialog>
        </Suspense>
      )}
      {showExpirationModal && filesForProcessing.length && (
        <Suspense fallback={<FallBackDialog />}>
          <ConfirmationDialog
            open={showExpirationModal}
            largeFiles={filesForProcessing}
            extractHandler={handleGenerateGraph}
            onClose={() => setShowExpirationModal(false)}
            loading={extractLoading}
            selectedRows={childRef.current?.getSelectedRows() as CustomFile[]}
            isLargeDocumentAlert={false}
          ></ConfirmationDialog>
        </Suspense>
      )}
      {showExpirationModal && filesForProcessing.length && (
        <Suspense fallback={<FallBackDialog />}>
          <ConfirmationDialog
            open={showExpirationModal}
            largeFiles={filesForProcessing}
            extractHandler={handleGenerateGraph}
            onClose={() => setShowExpirationModal(false)}
            loading={extractLoading}
            selectedRows={childRef.current?.getSelectedRows() as CustomFile[]}
            isLargeDocumentAlert={false}
          ></ConfirmationDialog>
        </Suspense>
      )}
      {showDeletePopUp && (
        <DeletePopUp
          open={showDeletePopUp}
          no_of_files={selectedfileslength ?? 0}
          deleteHandler={(delentities: boolean) => handleDeleteFiles(delentities)}
          deleteCloseHandler={() => setShowDeletePopUp(false)}
          loading={deleteLoading}
          view='contentView'
        ></DeletePopUp>
      )}
      {showChunkPopup && (
        <ChunkPopUp
          chunksLoading={chunksLoading}
          onClose={() => {
            chunksTextAbortController.current?.abort();
            toggleChunkPopup();
          }}
          showChunkPopup={showChunkPopup}
          chunks={textChunks}
          incrementPage={incrementPage}
          decrementPage={decrementPage}
          currentPage={currentPage}
          totalPageCount={totalPageCount}
        ></ChunkPopUp>
      )}
      {showEnhancementDialog && (
        <GraphEnhancementDialog open={showEnhancementDialog} onClose={toggleEnhancementDialog}></GraphEnhancementDialog>
      )}
      <GraphViewModal
        inspectedName={inspectedName}
        open={openGraphView}
        setGraphViewOpen={setOpenGraphView}
        viewPoint={viewPoint}
        selectedRows={childRef.current?.getSelectedRows()}
      />
      <div className={`n-bg-palette-neutral-bg-default main-content-wrapper`}>
        <Flex
          className='w-full absolute top-0'
          alignItems='center'
          justifyContent='space-between'
          flexDirection='row'
          flexWrap='wrap'
        >
          <div className='connectionstatus__container'>
            <span className='h6 px-1'>Neo4j connection {isReadOnlyUser ? '(Read only Mode)' : ''}</span>
            <Typography variant='body-medium'>
<<<<<<< HEAD
              <DatabaseStatusIcon isConnected={connectionStatus} isGdsActive={isGdsActive} uri={userCredentials?.uri} />
=======
              <DatabaseStatusIcon
                isConnected={connectionStatus}
                isGdsActive={isGdsActive}
                uri={userCredentials?.uri}
              />
>>>>>>> f46ebc2d
              <div className='pt-1 flex gap-1 items-center'>
                <div>{!hasSelections ? <StatusIndicator type='danger' /> : <StatusIndicator type='success' />}</div>
                <div>
                  {hasSelections ? (
                    <span className='n-body-small'>
                      {hasSelections} Graph Schema configured
                      {hasSelections ? `(${selectedNodes.length} Labels + ${selectedRels.length} Rel Types)` : ''}
                    </span>
                  ) : (
                    <span className='n-body-small'>No Graph Schema configured</span>
                  )}
                </div>
              </div>
            </Typography>
          </div>
          <div>
            <ButtonWithToolTip
              placement='top'
              text='Enhance graph quality'
              label='Graph Enhancemnet Settings'
              className='mr-2.5'
              onClick={toggleEnhancementDialog}
              disabled={!connectionStatus || isReadOnlyUser}
              size={isTablet ? 'small' : 'medium'}
            >
              Graph Enhancement
            </ButtonWithToolTip>
            {!connectionStatus ? (
              <Button
                size={isTablet ? 'small' : 'medium'}
                className='mr-2.5'
                onClick={() => setOpenConnection((prev) => ({ ...prev, openPopUp: true }))}
              >
                {buttonCaptions.connectToNeo4j}
              </Button>
            ) : (
              showDisconnectButton && (
                <Button size={isTablet ? 'small' : 'medium'} className='mr-2.5' onClick={disconnect}>
                  {buttonCaptions.disconnect}
                </Button>
              )
            )}
          </div>
        </Flex>

        <FileTable
          connectionStatus={connectionStatus}
          setConnectionStatus={setConnectionStatus}
          onInspect={(name) => {
            setInspectedName(name);
            setOpenGraphView(true);
            setViewPoint('tableView');
          }}
          onRetry={(id) => {
            setRetryFile(id);
            toggleRetryPopup();
          }}
          onChunkView={async (name) => {
            setDocumentName(name);
            if (name != documentName) {
              toggleChunkPopup();
              if (totalPageCount) {
                setTotalPageCount(null);
              }
              setCurrentPage(1);
              await getChunks(name, 1);
            }
          }}
          ref={childRef}
          handleGenerateGraph={processWaitingFilesOnRefresh}
        ></FileTable>

        <Flex
          className={`p-2.5  mt-1.5 absolute bottom-0 w-full`}
          justifyContent='space-between'
          flexDirection={isTablet ? 'column' : 'row'}
        >
          <div>
            <DropdownComponent
              onSelect={handleDropdownChange}
              options={llms ?? ['']}
              placeholder='Select LLM Model'
              defaultValue={model}
              view='ContentView'
              isDisabled={false}
            />
          </div>
          <Flex flexDirection='row' gap='4' className='self-end mb-2.5' flexWrap='wrap'>
            <ButtonWithToolTip
              text={tooltips.generateGraph}
              placement='top'
              label='generate graph'
              onClick={onClickHandler}
              disabled={disableCheck || isReadOnlyUser}
              className='mr-0.5'
              size={isTablet ? 'small' : 'medium'}
            >
              {buttonCaptions.generateGraph}{' '}
              {selectedfileslength && !disableCheck && newFilecheck ? `(${newFilecheck})` : ''}
            </ButtonWithToolTip>
            <ButtonWithToolTip
              text={tooltips.showGraph}
              placement='top'
              onClick={handleGraphView}
              disabled={showGraphCheck}
              className='mr-0.5'
              label='show graph'
              size={isTablet ? 'small' : 'medium'}
            >
              {buttonCaptions.showPreviewGraph} {selectedfileslength && completedfileNo ? `(${completedfileNo})` : ''}
            </ButtonWithToolTip>
            <ButtonWithToolTip
              label={'Graph Schema'}
              text={tooltips.visualizeGraph}
              placement='top'
              fill='outlined'
              onClick={handleSchemaView}
            >
              <Hierarchy1Icon />
            </ButtonWithToolTip>
            <ButtonWithToolTip
              text={tooltips.bloomGraph}
              placement='top'
              onClick={handleOpenGraphClick}
              disabled={!filesData.some((f) => f?.status === 'Completed')}
              className='ml-0.5'
              label='Open Graph with Bloom'
              size={isTablet ? 'small' : 'medium'}
            >
              {buttonCaptions.exploreGraphWithBloom}
            </ButtonWithToolTip>
            <ButtonWithToolTip
              text={
                !selectedfileslength ? tooltips.deleteFile : `${selectedfileslength} ${tooltips.deleteSelectedFiles}`
              }
              placement='top'
              onClick={() => setShowDeletePopUp(true)}
              disabled={!selectedfileslength || isReadOnlyUser}
              className='ml-0.5'
              label='Delete Files'
              size={isTablet ? 'small' : 'medium'}
            >
              {buttonCaptions.deleteFiles}
              {selectedfileslength != undefined && selectedfileslength > 0 && `(${selectedfileslength})`}
            </ButtonWithToolTip>
          </Flex>
        </Flex>
      </div>
    </>
  );
};

export default Content;<|MERGE_RESOLUTION|>--- conflicted
+++ resolved
@@ -104,15 +104,9 @@
     additionalInstructions,
     setAdditionalInstructions,
   } = useFileContext();
-<<<<<<< HEAD
   const [viewPoint, setViewPoint] = useState<
     'tableView' | 'showGraphView' | 'chatInfoView' | 'neighborView' | 'showSchemaView'
   >('tableView');
-=======
-  const [viewPoint, setViewPoint] = useState<'tableView' | 'showGraphView' | 'chatInfoView' | 'neighborView'|'showSchemaView'>(
-    'tableView'
-  );
->>>>>>> f46ebc2d
   const [showDeletePopUp, setShowDeletePopUp] = useState<boolean>(false);
   const [deleteLoading, setIsDeleteLoading] = useState<boolean>(false);
 
@@ -279,15 +273,7 @@
       });
       if (fileItem.name != undefined && userCredentials != null) {
         const { name } = fileItem;
-<<<<<<< HEAD
         triggerStatusUpdateAPI(name as string, userCredentials, updateStatusForLargeFiles);
-=======
-        triggerStatusUpdateAPI(
-          name as string,
-          userCredentials,
-          updateStatusForLargeFiles
-        );
->>>>>>> f46ebc2d
       }
 
       const apiResponse = await extractAPI(
@@ -556,22 +542,14 @@
     let finalUrl = bloomUrl;
     if (userCredentials?.database && userCredentials.uri && userCredentials.userName) {
       const uriCoded = userCredentials.uri.replace(/:\d+$/, '');
-<<<<<<< HEAD
       const connectURL = `${uriCoded.split('//')[0]}//${userCredentials.userName}@${uriCoded.split('//')[1]}:${
         userCredentials.port ?? '7687'
       }`;
-=======
-      const connectURL = `${uriCoded.split('//')[0]}//${userCredentials.userName}@${uriCoded.split('//')[1]}:${userCredentials.port ?? '7687'}`;
->>>>>>> f46ebc2d
       const encodedURL = encodeURIComponent(connectURL);
       finalUrl = bloomUrl?.replace('{CONNECT_URL}', encodedURL);
     }
     window.open(finalUrl, '_blank');
-<<<<<<< HEAD
-  };
-=======
-   };
->>>>>>> f46ebc2d
+  };
 
   const handleGraphView = () => {
     setOpenGraphView(true);
@@ -910,15 +888,7 @@
           <div className='connectionstatus__container'>
             <span className='h6 px-1'>Neo4j connection {isReadOnlyUser ? '(Read only Mode)' : ''}</span>
             <Typography variant='body-medium'>
-<<<<<<< HEAD
               <DatabaseStatusIcon isConnected={connectionStatus} isGdsActive={isGdsActive} uri={userCredentials?.uri} />
-=======
-              <DatabaseStatusIcon
-                isConnected={connectionStatus}
-                isGdsActive={isGdsActive}
-                uri={userCredentials?.uri}
-              />
->>>>>>> f46ebc2d
               <div className='pt-1 flex gap-1 items-center'>
                 <div>{!hasSelections ? <StatusIndicator type='danger' /> : <StatusIndicator type='success' />}</div>
                 <div>
