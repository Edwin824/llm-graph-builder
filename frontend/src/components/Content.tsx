--- conflicted
+++ resolved
@@ -541,15 +541,6 @@
 
   const handleOpenGraphClick = () => {
     const bloomUrl = process.env.VITE_BLOOM_URL;
-<<<<<<< HEAD
-    const uriCoded = userCredentials?.uri.replace(/:\d+$/, '');
-    const connectURL = `${uriCoded?.split('//')[0]}//${userCredentials?.userName}@${uriCoded?.split('//')[1]}:${userCredentials?.port ?? '7687'
-      }`;
-    const encodedURL = encodeURIComponent(connectURL);
-    const replacedUrl = bloomUrl?.replace('{CONNECT_URL}', encodedURL);
-    window.open(replacedUrl, '_blank');
-  };
-=======
     let finalUrl = bloomUrl;
     if (userCredentials?.database && userCredentials.uri && userCredentials.userName) {
       const uriCoded = userCredentials.uri.replace(/:\d+$/, '');
@@ -559,7 +550,6 @@
     }
     window.open(finalUrl, '_blank');
    };
->>>>>>> 2c8fe2a7
 
   const handleGraphView = () => {
     setOpenGraphView(true);
