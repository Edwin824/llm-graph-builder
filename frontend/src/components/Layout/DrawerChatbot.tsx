import { Drawer } from '@neo4j-ndl/react';
import Chatbot from '../ChatBot/Chatbot';
import { DrawerChatbotProps, Messages } from '../../types';
import { useMessageContext } from '../../context/UserMessages';
import { useLocation } from 'react-router';
import { useEffect } from 'react';
import { useCredentials } from '../../context/UserCredentials';

const DrawerChatbot: React.FC<DrawerChatbotProps> = ({ isExpanded, clearHistoryData, messages, connectionStatus }) => {
  const { setMessages, isDeleteChatLoading } = useMessageContext();
  const { setUserCredentials, setIsGCSActive, setGdsActive, setIsReadOnlyUser } = useCredentials();
  const location = useLocation();

  useEffect(() => {
    if (location && location.state && Array.isArray(location.state)) {
      setMessages(location.state);
<<<<<<< HEAD
    } else if (location && location.state && Object.prototype.toString.call(location.state) === '[object Object]') {
=======
    } else if (
      location &&
      location.state &&
      typeof location.state === 'object' &&
      Object.keys(location.state).length > 1
    ) {
>>>>>>> 6f3f8634
      setUserCredentials(location.state.credential);
      setIsGCSActive(location.state.isGCSActive);
      setGdsActive(location.state.isgdsActive);
      setIsReadOnlyUser(location.state.isReadOnlyUser);
    }
  }, [location]);

  const getIsLoading = (messages: Messages[]) => {
    return messages.length > 1 ? messages.some((msg) => msg.isTyping || msg.isLoading) : false;
  };
  return (
    <div className='flex min-h-[calc(-58px+100vh)] relative w-full'>
      <Drawer isExpanded={isExpanded} isCloseable={false} position='right' type='push' className='!pt-0'>
        <Drawer.Body className='!overflow-hidden !pr-0'>
          <Chatbot
            isFullScreen={false}
            messages={messages}
            setMessages={setMessages}
            clear={clearHistoryData}
            isLoading={getIsLoading(messages)}
            connectionStatus={connectionStatus}
            isDeleteChatLoading={isDeleteChatLoading}
          />
        </Drawer.Body>
      </Drawer>
    </div>
  );
};
export default DrawerChatbot;<|MERGE_RESOLUTION|>--- conflicted
+++ resolved
@@ -14,16 +14,12 @@
   useEffect(() => {
     if (location && location.state && Array.isArray(location.state)) {
       setMessages(location.state);
-<<<<<<< HEAD
-    } else if (location && location.state && Object.prototype.toString.call(location.state) === '[object Object]') {
-=======
     } else if (
       location &&
       location.state &&
       typeof location.state === 'object' &&
       Object.keys(location.state).length > 1
     ) {
->>>>>>> 6f3f8634
       setUserCredentials(location.state.credential);
       setIsGCSActive(location.state.isGCSActive);
       setGdsActive(location.state.isgdsActive);
