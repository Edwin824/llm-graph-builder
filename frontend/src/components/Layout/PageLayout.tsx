--- conflicted
+++ resolved
@@ -61,10 +61,7 @@
     setErrorMessage,
     setShowDisconnectButton,
     showDisconnectButton,
-<<<<<<< HEAD
     setIsGCSActive,
-=======
->>>>>>> 4f743dd1
   } = useCredentials();
   const { cancel } = useSpeechSynthesis();
 
@@ -101,10 +98,7 @@
             });
             setGdsActive(parsedConnection.isgdsActive);
             setIsReadOnlyUser(parsedConnection.isReadOnlyUser);
-<<<<<<< HEAD
             setIsGCSActive(parsedConnection.isGCSActive);
-=======
->>>>>>> 4f743dd1
           } else {
             console.error('Invalid parsed session data:', parsedConnection);
           }
@@ -113,12 +107,7 @@
         }
       };
       // To update credentials if environment values differ
-<<<<<<< HEAD
-
       const updateSessionIfNeeded = (envCredentials: any, storedSession: string) => {
-=======
-      const updateSessionIfNeeded = (envCredentials: UserCredentials, storedSession: string) => {
->>>>>>> 4f743dd1
         try {
           const storedCredentials = JSON.parse(storedSession);
           const isDiffCreds =
@@ -128,10 +117,7 @@
             envCredentials.database !== storedCredentials.database;
           if (isDiffCreds) {
             setUserCredentials(envCredentials);
-<<<<<<< HEAD
             setIsGCSActive(envCredentials.isGCSActive ?? false);
-=======
->>>>>>> 4f743dd1
             localStorage.setItem(
               'neo4j.connection',
               JSON.stringify({
@@ -164,13 +150,9 @@
           database: connectionData.data.database,
           isReadonlyUser: !connectionData.data.write_access,
           isgdsActive: connectionData.data.gds_status,
-<<<<<<< HEAD
           isGCSActive: connectionData?.data?.gcs_file_cache === 'True',
         };
         setIsGCSActive(connectionData?.data?.gcs_file_cache === 'True');
-=======
-        };
->>>>>>> 4f743dd1
         if (session) {
           const updated = updateSessionIfNeeded(envCredentials, session);
           if (!updated) {
@@ -191,10 +173,7 @@
               userDbVectorIndex: 384,
               isReadOnlyUser: envCredentials.isReadonlyUser,
               isgdsActive: envCredentials.isgdsActive,
-<<<<<<< HEAD
               isGCSActive: envCredentials.isGCSActive,
-=======
->>>>>>> 4f743dd1
             })
           );
           setConnectionStatus(true);
@@ -253,11 +232,7 @@
   };
 
   return (
-<<<<<<< HEAD
     <>
-=======
-    <div style={{ maxHeight: 'calc(100vh - 58px)' }} className='flex overflow-hidden'>
->>>>>>> 4f743dd1
       <Suspense fallback={<FallBackDialog />}>
         <ConnectionModal
           open={openConnection.openPopUp}
@@ -268,26 +243,6 @@
           chunksExistsWithDifferentEmbedding={openConnection.chunksExistsWithDifferentDimension}
         />
       </Suspense>
-<<<<<<< HEAD
-=======
-      <SideNav
-        toggles3Modal={toggleS3Modal}
-        toggleGCSModal={toggleGCSModal}
-        toggleGenericModal={toggleGenericModal}
-        isExpanded={isLeftExpanded}
-        position='left'
-        toggleDrawer={toggleLeftDrawer}
-      />
-      <DrawerDropzone
-        shows3Modal={shows3Modal}
-        showGCSModal={showGCSModal}
-        showGenericModal={showGenericModal}
-        toggleGCSModal={toggleGCSModal}
-        toggleGenericModal={toggleGenericModal}
-        toggleS3Modal={toggleS3Modal}
-        isExpanded={isLeftExpanded}
-      />
->>>>>>> 4f743dd1
       <SchemaFromTextDialog
         open={showTextFromSchemaDialog.show}
         onClose={() => {
@@ -301,7 +256,6 @@
           }
         }}
       ></SchemaFromTextDialog>
-<<<<<<< HEAD
       {largedesktops ? (
         <div
           className={`layout-wrapper ${!isLeftExpanded ? 'drawerdropzoneclosed' : ''} ${
@@ -426,31 +380,6 @@
             />
           </div>
         </>
-=======
-      <Content
-        openChatBot={() => setShowChatBot(true)}
-        isLeftExpanded={isLeftExpanded}
-        isRightExpanded={isRightExpanded}
-        showChatBot={showChatBot}
-        openTextSchema={() => {
-          setShowTextFromSchemaDialog({ triggeredFrom: 'schemadialog', show: true });
-        }}
-        isSchema={isSchema}
-        setIsSchema={setIsSchema}
-        showEnhancementDialog={showEnhancementDialog}
-        toggleEnhancementDialog={toggleEnhancementDialog}
-        setOpenConnection={setOpenConnection}
-        showDisconnectButton={showDisconnectButton}
-        connectionStatus={connectionStatus}
-      />
-      {showDrawerChatbot && (
-        <DrawerChatbot
-          messages={messages}
-          isExpanded={isRightExpanded}
-          clearHistoryData={clearHistoryData}
-          connectionStatus={connectionStatus}
-        />
->>>>>>> 4f743dd1
       )}
     </>
   );
