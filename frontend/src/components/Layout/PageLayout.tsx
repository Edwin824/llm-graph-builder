import { lazy, Suspense, useCallback, useEffect, useMemo, useReducer, useState } from 'react';
import SideNav from './SideNav';
import DrawerDropzone from './DrawerDropzone';
import DrawerChatbot from './DrawerChatbot';
import Content from '../Content';
import { clearChatAPI } from '../../services/QnaAPI';
import { useCredentials } from '../../context/UserCredentials';
import { connectionState, OptionType } from '../../types';
import { useMessageContext } from '../../context/UserMessages';
import { useMediaQuery, Spotlight, SpotlightTour, useSpotlightContext } from '@neo4j-ndl/react';
import { useFileContext } from '../../context/UsersFiles';
import SchemaFromTextDialog from '../../components/Popups/GraphEnhancementDialog/EnitityExtraction/SchemaFromTextDialog';
import useSpeechSynthesis from '../../hooks/useSpeech';
import FallBackDialog from '../UI/FallBackDialog';
import { envConnectionAPI } from '../../services/ConnectAPI';
import { healthStatus } from '../../services/HealthStatus';
import { useAuth0 } from '@auth0/auth0-react';
import { showErrorToast } from '../../utils/Toasts';
import { APP_SOURCES, LOCAL_KEYS } from '../../utils/Constants';
import { createDefaultFormData } from '../../API/Index';
import LoadDBSchemaDialog from '../Popups/GraphEnhancementDialog/EnitityExtraction/LoadExistingSchema';
import PredefinedSchemaDialog from '../Popups/GraphEnhancementDialog/EnitityExtraction/PredefinedSchemaDialog';
import { SKIP_AUTH } from '../../utils/Constants';
import { useNavigate } from 'react-router';
import { deduplicateByRelationshipTypeOnly, deduplicateNodeByValue } from '../../utils/Utils';

const GCSModal = lazy(() => import('../DataSources/GCS/GCSModal'));
const S3Modal = lazy(() => import('../DataSources/AWS/S3Modal'));
const GenericModal = lazy(() => import('../WebSources/GenericSourceModal'));
const ConnectionModal = lazy(() => import('../Popups/ConnectionModal/ConnectionModal'));
<<<<<<< HEAD

=======
>>>>>>> 137ac705
const spotlightsforunauthenticated = [
  {
    target: 'loginbutton',
    children: (
      <>
        <Spotlight.Header>Login with Neo4j</Spotlight.Header>
        <Spotlight.Body>Using Google Account or Email Address</Spotlight.Body>
      </>
    ),
  },
  {
    target: 'connectbutton',
    children: (
      <>
        <Spotlight.Header>Connect To Neo4j Database</Spotlight.Header>
        <Spotlight.Body>Fill out the neo4j credentials and click on connect</Spotlight.Body>
      </>
    ),
  },
  {
    target: 'dropzone',
    children: (
      <>
        <Spotlight.Header>Upload documents </Spotlight.Header>
        <Spotlight.Body>Upload any unstructured files</Spotlight.Body>
      </>
    ),
  },
  {
    target: 'llmdropdown',
    children: (
      <>
        <Spotlight.Header>Choose The Desired LLM</Spotlight.Header>
      </>
    ),
  },
  {
    target: 'generategraphbtn',
    children: (
      <>
        <Spotlight.Header>Start The Extraction Process</Spotlight.Header>
        <Spotlight.Body>Click On Generate Graph</Spotlight.Body>
      </>
    ),
  },
  {
    target: 'visualizegraphbtn',
    children: (
      <>
        <Spotlight.Header>Visualize The Knowledge Graph</Spotlight.Header>
        <Spotlight.Body>Select At Least One or More Completed Files From The Table For Visualization</Spotlight.Body>
      </>
    ),
  },
  {
    target: 'chatbtn',
    children: (
      <>
        <Spotlight.Header>Ask Questions Related To Documents</Spotlight.Header>
      </>
    ),
  },
];
<<<<<<< HEAD

=======
>>>>>>> 137ac705
const spotlights = [
  {
    target: 'connectbutton',
    children: (
      <>
        <Spotlight.Header>Connect To Neo4j Database</Spotlight.Header>
        <Spotlight.Body>Fill out the neo4j credentials and click on connect</Spotlight.Body>
      </>
    ),
  },
  {
    target: 'dropzone',
    children: (
      <>
        <Spotlight.Header>Upload documents </Spotlight.Header>
        <Spotlight.Body>Upload any unstructured files</Spotlight.Body>
      </>
    ),
  },
  {
    target: 'llmdropdown',
    children: (
      <>
        <Spotlight.Header>Choose The Desired LLM</Spotlight.Header>
      </>
    ),
  },
  {
    target: 'generategraphbtn',
    children: (
      <>
        <Spotlight.Header>Start The Extraction Process</Spotlight.Header>
        <Spotlight.Body>Click On Generate Graph</Spotlight.Body>
      </>
    ),
  },
  {
    target: 'visualizegraphbtn',
    children: (
      <>
        <Spotlight.Header>Visualize The Knowledge Graph</Spotlight.Header>
        <Spotlight.Body>Select At Least One or More Completed Files From The Table For Visualization</Spotlight.Body>
      </>
    ),
  },
  {
    target: 'chatbtn',
    children: (
      <>
        <Spotlight.Header>Ask Questions Related To Documents</Spotlight.Header>
      </>
    ),
  },
];
<<<<<<< HEAD

=======
>>>>>>> 137ac705
const PageLayout: React.FC = () => {
  const [openConnection, setOpenConnection] = useState<connectionState>({
    openPopUp: false,
    chunksExists: false,
    vectorIndexMisMatch: false,
    chunksExistsWithDifferentDimension: false,
  });
  const isLargeDesktop = useMediaQuery(`(min-width:1440px )`);
  const [isLeftExpanded, setIsLeftExpanded] = useState<boolean>(false);
  const [isRightExpanded, setIsRightExpanded] = useState<boolean>(false);
  const [showChatBot, setShowChatBot] = useState<boolean>(false);
  const [showDrawerChatbot, setShowDrawerChatbot] = useState<boolean>(true);
  const [showEnhancementDialog, toggleEnhancementDialog] = useReducer((s) => !s, false);
  const [shows3Modal, toggleS3Modal] = useReducer((s) => !s, false);
  const [showGCSModal, toggleGCSModal] = useReducer((s) => !s, false);
  const [showGenericModal, toggleGenericModal] = useReducer((s) => !s, false);
  const {
    connectionStatus,
    setIsReadOnlyUser,
    setConnectionStatus,
    setGdsActive,
    setIsBackendConnected,
    setUserCredentials,
    setErrorMessage,
    setShowDisconnectButton,
    showDisconnectButton,
    setIsGCSActive,
  } = useCredentials();
  const {
    setShowTextFromSchemaDialog,
    showTextFromSchemaDialog,
    setSchemaTextPattern,
    schemaLoadDialog,
    setSchemaLoadDialog,
    setPredefinedSchemaDialog,
    setDbPattern,
    setSchemaValNodes,
    predefinedSchemaDialog,
    setSchemaValRels,
    setDbNodes,
    setDbRels,
    setSchemaView,
    setPreDefinedNodes,
    setPreDefinedRels,
    setPreDefinedPattern,
    allPatterns,
    selectedNodes,
    selectedRels,
  } = useFileContext();
  const navigate = useNavigate();
  const { user, isAuthenticated } = useAuth0();
  const { cancel } = useSpeechSynthesis();
  const { setActiveSpotlight } = useSpotlightContext();
  const isYoutubeOnly = useMemo(
    () => APP_SOURCES.includes('youtube') && !APP_SOURCES.includes('wiki') && !APP_SOURCES.includes('web'),
    []
  );
  const isWikipediaOnly = useMemo(
    () => APP_SOURCES.includes('wiki') && !APP_SOURCES.includes('youtube') && !APP_SOURCES.includes('web'),
    []
  );
  const isWebOnly = useMemo(
    () => APP_SOURCES.includes('web') && !APP_SOURCES.includes('youtube') && !APP_SOURCES.includes('wiki'),
    []
  );
  const { messages, setClearHistoryData, clearHistoryData, setMessages, setIsDeleteChatLoading } = useMessageContext();
  const isFirstTimeUser = useMemo(() => localStorage.getItem('neo4j.connection') === null, []);

  const [combinedPatternsVal, setCombinedPatternsVal] = useState<string[]>([]);
  const [combinedNodesVal, setCombinedNodesVal] = useState<OptionType[]>([]);
  const [combinedRelsVal, setCombinedRelsVal] = useState<OptionType[]>([]);

  useEffect(() => {
    if (allPatterns.length > 0 && selectedNodes.length > 0 && selectedRels.length > 0) {
      setCombinedPatternsVal(allPatterns);
      setCombinedNodesVal(selectedNodes as OptionType[]);
      setCombinedRelsVal(selectedRels as OptionType[]);
    }
  }, [allPatterns, selectedNodes, selectedRels]);

  useEffect(() => {
    async function initializeConnection() {
      // Fetch backend health status
      try {
        const response = await healthStatus();
        setIsBackendConnected(response.data.healthy);
      } catch (error) {
        setIsBackendConnected(false);
      }
      // To set the disconnect button state
      const handleDisconnectButtonState = (isModalOpen: boolean) => {
        setShowDisconnectButton(isModalOpen);
        localStorage.setItem('disconnectButtonState', isModalOpen ? 'true' : 'false');
      };
      try {
        const backendApiResponse = await envConnectionAPI();
        const connectionData = backendApiResponse.data;
        if (connectionData.data && connectionData.status === 'Success') {
          const credentials = {
            uri: connectionData.data.uri,
            isReadonlyUser: !connectionData.data.write_access,
            isgdsActive: connectionData.data.gds_status,
            isGCSActive: connectionData.data.gcs_file_cache === 'True',
            chunksTobeProcess: Number(connectionData.data.chunk_to_be_created),
            email: user?.email ?? '',
            connection: 'backendApi',
          };
          setIsGCSActive(credentials.isGCSActive);
          setUserCredentials(credentials);
          createDefaultFormData({ uri: credentials.uri, email: credentials.email ?? '' });
          setGdsActive(credentials.isgdsActive);
          setConnectionStatus(Boolean(connectionData.data.graph_connection));
          setIsReadOnlyUser(connectionData.data.isReadonlyUser);
          handleDisconnectButtonState(false);
        } else if (!connectionData.data && connectionData.status === 'Success') {
          const storedCredentials = localStorage.getItem('neo4j.connection');
          if (storedCredentials) {
            const credentials = JSON.parse(storedCredentials);
            setUserCredentials({ ...credentials, password: atob(credentials.password) });
            createDefaultFormData({
              uri: credentials.uri,
              database: credentials.database,
              userName: credentials.userName,
              password: atob(credentials?.password),
              email: credentials.email ?? '',
            });
            setIsGCSActive(credentials.isGCSActive);
            setGdsActive(credentials.isgdsActive);
            setConnectionStatus(Boolean(credentials.connection === 'connectAPI'));
            if (credentials.isReadonlyUser !== undefined) {
              setIsReadOnlyUser(credentials.isReadonlyUser);
            }
            handleDisconnectButtonState(true);
          } else {
            handleDisconnectButtonState(true);
          }
        } else {
          setErrorMessage(backendApiResponse?.data?.error);
          handleDisconnectButtonState(true);
          console.log('from else cndition error is there');
        }
      } catch (error) {
        if (error instanceof Error) {
          showErrorToast(error.message);
        }
      }
    }
    initializeConnection();
    if (!isAuthenticated && isFirstTimeUser) {
      setActiveSpotlight('loginbutton');
    }

    if ((isAuthenticated || SKIP_AUTH) && isFirstTimeUser) {
      setActiveSpotlight('connectbutton');
    }
  }, [isAuthenticated, isFirstTimeUser]);
<<<<<<< HEAD

  const toggleLeftDrawer = useCallback(() => {
    if (isLargeDesktop) {
      setIsLeftExpanded((old) => !old);
    } else {
      setIsLeftExpanded(false);
    }
  }, [isLargeDesktop]);
  const toggleRightDrawer = useCallback(() => {
    if (isLargeDesktop) {
      setIsRightExpanded((prev) => !prev);
    } else {
      setIsRightExpanded(false);
    }
  }, [isLargeDesktop]);

=======

  const toggleLeftDrawer = useCallback(() => {
    if (isLargeDesktop) {
      setIsLeftExpanded((old) => !old);
    } else {
      setIsLeftExpanded(false);
    }
  }, [isLargeDesktop]);
  const toggleRightDrawer = useCallback(() => {
    if (isLargeDesktop) {
      setIsRightExpanded((prev) => !prev);
    } else {
      setIsRightExpanded(false);
    }
  }, [isLargeDesktop]);

>>>>>>> 137ac705
  const deleteOnClick = useCallback(async () => {
    try {
      setClearHistoryData(true);
      setIsDeleteChatLoading(true);
      cancel();
      const response = await clearChatAPI(sessionStorage.getItem('session_id') ?? '');
      setIsDeleteChatLoading(false);
      if (response.data.status === 'Success') {
        const date = new Date();
        setMessages([
          {
            datetime: `${date.toLocaleDateString()} ${date.toLocaleTimeString()}`,
            id: 2,
            modes: {
              'graph+vector+fulltext': {
                message:
                  ' Welcome to the Neo4j Knowledge Graph Chat. You can ask questions related to documents which have been completely processed.',
              },
            },
            user: 'chatbot',
            currentMode: 'graph+vector+fulltext',
          },
        ]);
        navigate('.', { replace: true, state: null });
      }
    } catch (error) {
      setIsDeleteChatLoading(false);
      console.log(error);
      setClearHistoryData(false);
    }
  }, []);

  const handleApplyPatternsFromText = useCallback(
    (
      newPatterns: string[],
      nodes: OptionType[],
      rels: OptionType[],
      updatedSource: OptionType[],
      updatedTarget: OptionType[],
      updatedType: OptionType[]
    ) => {
      setSchemaTextPattern((prevPatterns: string[]) => {
        const uniquePatterns = Array.from(new Set([...newPatterns, ...prevPatterns]));
        return uniquePatterns;
      });
      setCombinedPatternsVal((prevPatterns: string[]) => {
        const uniquePatterns = Array.from(new Set([...newPatterns, ...prevPatterns]));
        return uniquePatterns;
      });
      setShowTextFromSchemaDialog({
        triggeredFrom: 'schematextApply',
        show: true,
      });
      setSchemaValNodes(nodes);
      setCombinedNodesVal((prevNodes: OptionType[]) => {
        const combined = [...nodes, ...prevNodes];
        return deduplicateNodeByValue(combined);
      });
      setSchemaValRels(rels);
      setCombinedRelsVal((prevRels: OptionType[]) => {
        const combined = [...rels, ...prevRels];
        return deduplicateByRelationshipTypeOnly(combined);
      });
      setSchemaView('text');
      localStorage.setItem(LOCAL_KEYS.source, JSON.stringify(updatedSource));
      localStorage.setItem(LOCAL_KEYS.type, JSON.stringify(updatedType));
      localStorage.setItem(LOCAL_KEYS.target, JSON.stringify(updatedTarget));
    },
    []
  );

  const handleDbApply = useCallback(
    (
      newPatterns: string[],
      nodes: OptionType[],
      rels: OptionType[],
      updatedSource: OptionType[],
      updatedTarget: OptionType[],
      updatedType: OptionType[]
    ) => {
      setDbPattern((prevPatterns: string[]) => {
        const uniquePatterns = Array.from(new Set([...newPatterns, ...prevPatterns]));
        return uniquePatterns;
      });
      setCombinedPatternsVal((prevPatterns: string[]) => {
        const uniquePatterns = Array.from(new Set([...newPatterns, ...prevPatterns]));
        return uniquePatterns;
      });
      setSchemaLoadDialog({
        triggeredFrom: 'loadExistingSchemaApply',
        show: true,
      });
      setSchemaView('db');
      setDbNodes(nodes);
      setCombinedNodesVal((prevNodes: OptionType[]) => {
        const combined = [...nodes, ...prevNodes];
        return deduplicateNodeByValue(combined);
      });
      setDbRels(rels);
      setCombinedRelsVal((prevRels: OptionType[]) => {
        const combined = [...rels, ...prevRels];
        return deduplicateByRelationshipTypeOnly(combined);
      });
      localStorage.setItem(LOCAL_KEYS.source, JSON.stringify(updatedSource));
      localStorage.setItem(LOCAL_KEYS.type, JSON.stringify(updatedType));
      localStorage.setItem(LOCAL_KEYS.target, JSON.stringify(updatedTarget));
    },
    []
  );
  const handlePredinedApply = useCallback(
    (
      newPatterns: string[],
      nodes: OptionType[],
      rels: OptionType[],
      updatedSource: OptionType[],
      updatedTarget: OptionType[],
      updatedType: OptionType[]
    ) => {
      setPreDefinedPattern((prevPatterns: string[]) => {
        const uniquePatterns = Array.from(new Set([...newPatterns, ...prevPatterns]));
        return uniquePatterns;
      });
      setCombinedPatternsVal((prevPatterns: string[]) => {
        const uniquePatterns = Array.from(new Set([...newPatterns, ...prevPatterns]));
        return uniquePatterns;
      });
      setPredefinedSchemaDialog({
        triggeredFrom: 'predefinedSchemaApply',
        show: true,
      });
      setSchemaView('preDefined');
      setPreDefinedNodes(nodes);
      setCombinedNodesVal((prevNodes: OptionType[]) => {
        const combined = [...nodes, ...prevNodes];
        return deduplicateNodeByValue(combined);
      });
      setPreDefinedRels(rels);
      setCombinedRelsVal((prevRels: OptionType[]) => {
        const combined = [...rels, ...prevRels];
        return deduplicateByRelationshipTypeOnly(combined);
      });
      localStorage.setItem(LOCAL_KEYS.source, JSON.stringify(updatedSource));
      localStorage.setItem(LOCAL_KEYS.type, JSON.stringify(updatedType));
      localStorage.setItem(LOCAL_KEYS.target, JSON.stringify(updatedTarget));
    },
    []
  );

  const openPredefinedSchema = useCallback(() => {
    setPredefinedSchemaDialog({ triggeredFrom: 'predefinedDialog', show: true });
  }, []);

  const openLoadSchema = useCallback(() => {
    setSchemaLoadDialog({ triggeredFrom: 'loadDialog', show: true });
  }, []);

  const openTextSchema = useCallback(() => {
    setShowTextFromSchemaDialog({ triggeredFrom: 'schemadialog', show: true });
  }, []);

  const openChatBot = useCallback(() => setShowChatBot(true), []);

  return (
    <>
      {!isAuthenticated && !SKIP_AUTH && isFirstTimeUser ? (
        <SpotlightTour
          spotlights={spotlightsforunauthenticated}
          onAction={(target, action) => {
            if (target == 'connectbutton' && action == 'next') {
              if (!isLeftExpanded) {
                toggleLeftDrawer();
              }
            }
            if (target === 'visualizegraphbtn' && action === 'next' && !isRightExpanded) {
              toggleRightDrawer();
            }
            console.log(`Action ${action} was performed in spotlight ${target}`);
          }}
        />
      ) : (isAuthenticated || SKIP_AUTH) && isFirstTimeUser ? (
        <SpotlightTour
          spotlights={spotlights}
          onAction={(target, action) => {
            if (target == 'connectbutton' && action == 'next') {
              if (!isLeftExpanded) {
                toggleLeftDrawer();
              }
            }
            if (target === 'visualizegraphbtn' && action === 'next' && !isRightExpanded) {
              toggleRightDrawer();
            }
            console.log(`Action ${action} was performed in spotlight ${target}`);
          }}
        />
      ) : null}

      <Suspense fallback={<FallBackDialog />}>
        <ConnectionModal
          open={openConnection.openPopUp}
          setOpenConnection={setOpenConnection}
          setConnectionStatus={setConnectionStatus}
          isVectorIndexMatch={openConnection.vectorIndexMisMatch}
          chunksExistsWithoutEmbedding={openConnection.chunksExists}
          chunksExistsWithDifferentEmbedding={openConnection.chunksExistsWithDifferentDimension}
        />
      </Suspense>
      <SchemaFromTextDialog
        open={showTextFromSchemaDialog.show}
        onClose={() => {
          setShowTextFromSchemaDialog({ triggeredFrom: '', show: false });
          switch (showTextFromSchemaDialog.triggeredFrom) {
            case 'enhancementtab':
              toggleEnhancementDialog();
              break;
            default:
              break;
          }
        }}
        onApply={handleApplyPatternsFromText}
      ></SchemaFromTextDialog>
      <LoadDBSchemaDialog
        open={schemaLoadDialog.show}
        onClose={() => {
          setSchemaLoadDialog({ triggeredFrom: '', show: false });
          switch (schemaLoadDialog.triggeredFrom) {
            case 'enhancementtab':
              toggleEnhancementDialog();
              break;
            default:
              break;
          }
        }}
        onApply={handleDbApply}
      />
      <PredefinedSchemaDialog
        open={predefinedSchemaDialog.show}
        onClose={() => {
          setPredefinedSchemaDialog({ triggeredFrom: '', show: false });
          switch (predefinedSchemaDialog.triggeredFrom) {
            case 'enhancementtab':
              toggleEnhancementDialog();
              break;
            default:
              break;
          }
        }}
        onApply={handlePredinedApply}
      ></PredefinedSchemaDialog>
      {isLargeDesktop ? (
        <div
          className={`layout-wrapper ${!isLeftExpanded ? 'drawerdropzoneclosed' : ''} ${
            !isRightExpanded ? 'drawerchatbotclosed' : ''
          } ${!isRightExpanded && !isLeftExpanded ? 'drawerclosed' : ''}`}
        >
          <SideNav
            toggles3Modal={toggleS3Modal}
            toggleGCSModal={toggleGCSModal}
            toggleGenericModal={toggleGenericModal}
            isExpanded={isLeftExpanded}
            position='left'
            toggleDrawer={toggleLeftDrawer}
          />
          {isLeftExpanded && (
            <DrawerDropzone
              shows3Modal={shows3Modal}
              showGCSModal={showGCSModal}
              showGenericModal={showGenericModal}
              toggleGCSModal={toggleGCSModal}
              toggleGenericModal={toggleGenericModal}
              toggleS3Modal={toggleS3Modal}
              isExpanded={isLeftExpanded}
            />
          )}
          <Content
            openChatBot={openChatBot}
            showChatBot={showChatBot}
            openTextSchema={openTextSchema}
            openLoadSchema={openLoadSchema}
            openPredefinedSchema={openPredefinedSchema}
            showEnhancementDialog={showEnhancementDialog}
            toggleEnhancementDialog={toggleEnhancementDialog}
            setOpenConnection={setOpenConnection}
            showDisconnectButton={showDisconnectButton}
            connectionStatus={connectionStatus}
            combinedPatterns={combinedPatternsVal}
            setCombinedPatterns={setCombinedPatternsVal}
            combinedNodes={combinedNodesVal}
            setCombinedNodes={setCombinedNodesVal}
            combinedRels={combinedRelsVal}
            setCombinedRels={setCombinedRelsVal}
          />
          {isRightExpanded && (
            <DrawerChatbot
              messages={messages}
              isExpanded={isRightExpanded}
              clearHistoryData={clearHistoryData}
              connectionStatus={connectionStatus}
            />
          )}
          <SideNav
            messages={messages}
            isExpanded={isRightExpanded}
            position='right'
            toggleDrawer={toggleRightDrawer}
            deleteOnClick={deleteOnClick}
            showDrawerChatbot={showDrawerChatbot}
            setShowDrawerChatbot={setShowDrawerChatbot}
            setIsRightExpanded={setIsRightExpanded}
            clearHistoryData={clearHistoryData}
            toggleGCSModal={toggleGCSModal}
            toggles3Modal={toggleS3Modal}
            toggleGenericModal={toggleGenericModal}
            setIsleftExpanded={setIsLeftExpanded}
          />
        </div>
      ) : (
        <>
          {APP_SOURCES.includes('gcs') && (
            <Suspense fallback={<FallBackDialog />}>
              <GCSModal openGCSModal={toggleGCSModal} open={showGCSModal} hideModal={toggleGCSModal} />
            </Suspense>
          )}
          {APP_SOURCES.includes('s3') && (
            <Suspense fallback={<FallBackDialog />}>
              <S3Modal hideModal={toggleS3Modal} open={shows3Modal} />
            </Suspense>
          )}

          <Suspense fallback={<FallBackDialog />}>
            <GenericModal
              isOnlyYoutube={isYoutubeOnly}
              isOnlyWikipedia={isWikipediaOnly}
              isOnlyWeb={isWebOnly}
              open={showGenericModal}
              closeHandler={toggleGenericModal}
            />
          </Suspense>
          <div className='layout-wrapper drawerclosed'>
            <SideNav
              toggles3Modal={toggleS3Modal}
              toggleGCSModal={toggleGCSModal}
              toggleGenericModal={toggleGenericModal}
              isExpanded={isLeftExpanded}
              position='left'
              toggleDrawer={toggleLeftDrawer}
            />

            <Content
              openChatBot={openChatBot}
              showChatBot={showChatBot}
              openTextSchema={openTextSchema}
              openLoadSchema={openLoadSchema}
              openPredefinedSchema={openPredefinedSchema}
              showEnhancementDialog={showEnhancementDialog}
              toggleEnhancementDialog={toggleEnhancementDialog}
              setOpenConnection={setOpenConnection}
              showDisconnectButton={showDisconnectButton}
              connectionStatus={connectionStatus}
              combinedPatterns={combinedPatternsVal}
              setCombinedPatterns={setCombinedPatternsVal}
              combinedNodes={combinedNodesVal}
              setCombinedNodes={setCombinedNodesVal}
              combinedRels={combinedRelsVal}
              setCombinedRels={setCombinedRelsVal}
            />
            {isRightExpanded && (
              <DrawerChatbot
                messages={messages}
                isExpanded={isRightExpanded}
                clearHistoryData={clearHistoryData}
                connectionStatus={connectionStatus}
              />
            )}
            <SideNav
              messages={messages}
              isExpanded={isRightExpanded}
              position='right'
              toggleDrawer={toggleRightDrawer}
              deleteOnClick={deleteOnClick}
              showDrawerChatbot={showDrawerChatbot}
              setShowDrawerChatbot={setShowDrawerChatbot}
              setIsRightExpanded={setIsRightExpanded}
              clearHistoryData={clearHistoryData}
              toggleGCSModal={toggleGCSModal}
              toggles3Modal={toggleS3Modal}
              toggleGenericModal={toggleGenericModal}
              setIsleftExpanded={setIsLeftExpanded}
            />
          </div>
        </>
      )}
    </>
  );
};

export default PageLayout;<|MERGE_RESOLUTION|>--- conflicted
+++ resolved
@@ -28,10 +28,6 @@
 const S3Modal = lazy(() => import('../DataSources/AWS/S3Modal'));
 const GenericModal = lazy(() => import('../WebSources/GenericSourceModal'));
 const ConnectionModal = lazy(() => import('../Popups/ConnectionModal/ConnectionModal'));
-<<<<<<< HEAD
-
-=======
->>>>>>> 137ac705
 const spotlightsforunauthenticated = [
   {
     target: 'loginbutton',
@@ -95,10 +91,6 @@
     ),
   },
 ];
-<<<<<<< HEAD
-
-=======
->>>>>>> 137ac705
 const spotlights = [
   {
     target: 'connectbutton',
@@ -153,10 +145,6 @@
     ),
   },
 ];
-<<<<<<< HEAD
-
-=======
->>>>>>> 137ac705
 const PageLayout: React.FC = () => {
   const [openConnection, setOpenConnection] = useState<connectionState>({
     openPopUp: false,
@@ -313,7 +301,6 @@
       setActiveSpotlight('connectbutton');
     }
   }, [isAuthenticated, isFirstTimeUser]);
-<<<<<<< HEAD
 
   const toggleLeftDrawer = useCallback(() => {
     if (isLargeDesktop) {
@@ -330,24 +317,6 @@
     }
   }, [isLargeDesktop]);
 
-=======
-
-  const toggleLeftDrawer = useCallback(() => {
-    if (isLargeDesktop) {
-      setIsLeftExpanded((old) => !old);
-    } else {
-      setIsLeftExpanded(false);
-    }
-  }, [isLargeDesktop]);
-  const toggleRightDrawer = useCallback(() => {
-    if (isLargeDesktop) {
-      setIsRightExpanded((prev) => !prev);
-    } else {
-      setIsRightExpanded(false);
-    }
-  }, [isLargeDesktop]);
-
->>>>>>> 137ac705
   const deleteOnClick = useCallback(async () => {
     try {
       setClearHistoryData(true);
