--- conflicted
+++ resolved
@@ -15,10 +15,6 @@
 import { IconButtonWithToolTip } from '../UI/IconButtonToolTip';
 import remarkGfm from 'remark-gfm';
 import rehypeRaw from 'rehype-raw';
-<<<<<<< HEAD
-=======
-
->>>>>>> 00109d38
 const ChunkInfo: FC<ChunkProps> = ({ loading, chunks, mode }) => {
   const themeUtils = useContext(ThemeWrapperContext);
   const [neoNodes, setNeoNodes] = useState<any[]>([]);
@@ -267,6 +263,11 @@
                     {chunk?.text}
                   </ReactMarkdown>
                 </div>
+                <div className='mt-2 prose prose-sm sm:prose lg:prose-lg xl:prose-xl max-w-none'>
+                  <ReactMarkdown remarkPlugins={[remarkGfm]} rehypePlugins={[rehypeRaw] as any}>
+                    {chunk?.text}
+                  </ReactMarkdown>
+                </div>
               </li>
             ))}
           </ul>
