import { FC, useContext, useState } from 'react';
import { ChunkProps, UserCredentials } from '../../types';
import { Box, LoadingSpinner, TextLink, Typography } from '@neo4j-ndl/react';
import { DocumentTextIconOutline, GlobeAltIconOutline } from '@neo4j-ndl/react/icons';
import wikipedialogo from '../../assets/images/wikipedia.svg';
import youtubelogo from '../../assets/images/youtube.svg';
import gcslogo from '../../assets/images/gcs.webp';
import s3logo from '../../assets/images/s3logo.png';
import ReactMarkdown from 'react-markdown';
import { generateYouTubeLink, getLogo, isAllowedHost } from '../../utils/Utils';
import { ThemeWrapperContext } from '../../context/ThemeWrapper';
import { chatModeLables } from '../../utils/Constants';
import { useCredentials } from '../../context/UserCredentials';
import GraphViewModal from '../Graph/GraphViewModal';
import { handleGraphNodeClick } from './chatInfo';

const ChunkInfo: FC<ChunkProps> = ({ loading, chunks, mode }) => {
  const themeUtils = useContext(ThemeWrapperContext);
  const { userCredentials } = useCredentials();
  const [neoNodes, setNeoNodes] = useState<any[]>([]);
  const [neoRels, setNeoRels] = useState<any[]>([]);
  const [openGraphView, setOpenGraphView] = useState(false);
  const [viewPoint, setViewPoint] = useState('');
  const [loadingGraphView, setLoadingGraphView] = useState(false);

  const handleChunkClick = (elementId: string, viewMode: string) => {
    handleGraphNodeClick(
      userCredentials as UserCredentials,
      elementId,
      viewMode,
      setNeoNodes,
      setNeoRels,
      setOpenGraphView,
      setViewPoint,
      setLoadingGraphView
    );
  };

  return (
    <>
      {loading ? (
        <Box className='flex justify-center items-center'>
          <LoadingSpinner size='small' />
        </Box>
      ) : chunks?.length > 0 ? (
        <div className='p-4 h-80 overflow-auto'>
          <ul className='list-inside list-none'>
            {chunks.map((chunk) => (
              <li key={chunk.id} className='mb-2'>
                {chunk?.page_number ? (
                  <>
                    <div className='flex flex-row inline-block items-center'>
                      <>
                        <DocumentTextIconOutline className='w-4 h-4 inline-block mr-2' />
                        <Typography
                          variant='body-medium'
                          className='text-ellipsis whitespace-nowrap overflow-hidden max-w-lg'
                        >
                          {chunk?.fileName}
                        </Typography>
                      </>
                    </div>
                    {mode !== chatModeLables.global_vector &&
                      mode !== chatModeLables.entity_vector &&
                      mode !== chatModeLables.graph &&
                      chunk.score && (
                        <Typography variant='subheading-small'>Similarity Score: {chunk?.score}</Typography>
                      )}
                    <div>
                      <Typography variant='subheading-small'>Page: {chunk?.page_number}</Typography>
                    </div>
                    <div>
                      <TextLink
                       as='medium'
                        label='Graph view'
                        className={`${loadingGraphView ? 'cursor-wait' : 'cursor-pointer'}`}
                        onClick={() => handleChunkClick(chunk.element_id, 'Chunk')}
<<<<<<< HEAD
                      >{'View Graph'}
=======
                      >{'Graph'}
>>>>>>> 1a8215cb
                      </TextLink>
                    </div>
                  </>
                ) : chunk?.url && chunk?.start_time ? (
                  <>
                    <div className='flex flex-row inline-block justiy-between items-center'>
                      <img src={youtubelogo} width={20} height={20} className='mr-2' />
                      <TextLink href={generateYouTubeLink(chunk?.url, chunk?.start_time)} externalLink={true}>
                        <Typography
                          variant='body-medium'
                          className='text-ellipsis whitespace-nowrap overflow-hidden max-w-lg'
                        >
                          {chunk?.fileName}
                        </Typography>
                      </TextLink>
                    </div>
                    {mode !== chatModeLables.global_vector &&
                      mode !== chatModeLables.entity_vector &&
                      mode !== chatModeLables.graph && (
                        <>
                          <Typography variant='subheading-small'>Similarity Score: {chunk?.score}</Typography>
                          <div>
                            <TextLink
                             as='medium'
                             className={`${loadingGraphView ? 'cursor-wait' : 'cursor-pointer'}`}
                              label='Graph view'
                              onClick={() => handleChunkClick(chunk.element_id, 'Chunk')}
<<<<<<< HEAD
                            >{'View Graph'}
=======
                            >{'Graph'}
>>>>>>> 1a8215cb
                            </TextLink>
                          </div>
                        </>
                      )}
                  </>
                ) : chunk?.url && new URL(chunk.url).host === 'wikipedia.org' ? (
                  <>
                    <div className='flex flex-row inline-block justiy-between items-center'>
                      <img src={wikipedialogo} width={20} height={20} className='mr-2' />
                      <Typography variant='subheading-medium'>{chunk?.fileName}</Typography>
                    </div>
                    {mode !== chatModeLables.global_vector &&
                      mode !== chatModeLables.entity_vector &&
                      mode !== chatModeLables.graph && (
                        <>
                          <Typography variant='subheading-small'>Similarity Score: {chunk?.score}</Typography>
                          <div>
                            <TextLink
                             as='medium'
                             className={`${loadingGraphView ? 'cursor-wait' : 'cursor-pointer'}`}
                              label='Graph view'
                              onClick={() => handleChunkClick(chunk.element_id, 'Chunk')}
<<<<<<< HEAD
                            >{'View Graph'}
=======
                            >{'Graph'}
>>>>>>> 1a8215cb
                            </TextLink>
                          </div>
                        </>
                      )}
                  </>
                ) : chunk?.url && new URL(chunk.url).host === 'storage.googleapis.com' ? (
                  <>
                    <div className='flex flex-row inline-block justiy-between items-center'>
                      <img src={gcslogo} width={20} height={20} className='mr-2' />
                      <Typography variant='subheading-medium'>{chunk?.fileName}</Typography>
                    </div>
                    {mode !== chatModeLables.global_vector &&
                      mode !== chatModeLables.entity_vector &&
                      mode !== chatModeLables.graph && (
                        <>
                          <Typography variant='subheading-small'>Similarity Score: {chunk?.score}</Typography>
                          <div>
                            <TextLink
                             as='medium'
                             className={`${loadingGraphView ? 'cursor-wait' : 'cursor-pointer'}`}
                              label='Graph view'
                              onClick={() => handleChunkClick(chunk.element_id, 'Chunk')}
<<<<<<< HEAD
                            >{'View Graph'}
=======
                            >{'Graph'}
>>>>>>> 1a8215cb
                            </TextLink>
                          </div>
                        </>
                      )}
                  </>
                ) : chunk?.url && chunk?.url.startsWith('s3://') ? (
                  <>
                    <div className='flex flex-row inline-block justiy-between items-center'>
                      <img src={s3logo} width={20} height={20} className='mr-2' />
                      <Typography variant='subheading-medium'>{chunk?.fileName}</Typography>
                    </div>
                    {mode !== chatModeLables.global_vector &&
                      mode !== chatModeLables.entity_vector &&
                      mode !== chatModeLables.graph && (
                        <>
                          <Typography variant='subheading-small'>Similarity Score: {chunk?.score}</Typography>
                          <div>
                            <TextLink
                             as='medium'
                             className={`${loadingGraphView ? 'cursor-wait' : 'cursor-pointer'}`}
                              label='Graph view'
                              onClick={() => handleChunkClick(chunk.element_id, 'Chunk')}
<<<<<<< HEAD
                            >{'View Graph'}
=======
                            >{'Graph'}
>>>>>>> 1a8215cb
                            </TextLink>
                          </div>
                        </>
                      )}
                  </>
                ) : chunk?.url &&
                  !chunk?.url.startsWith('s3://') &&
                  !isAllowedHost(chunk?.url, ['storage.googleapis.com', 'wikipedia.org', 'youtube.com']) ? (
                  <>
                    <div className='flex flex-row inline-block items-center'>
                      <GlobeAltIconOutline className='n-size-token-7' />
                      <TextLink href={chunk?.url} externalLink={true}>
                        <Typography variant='body-medium'>{chunk?.url}</Typography>
                      </TextLink>
                    </div>
                    {mode !== chatModeLables.global_vector &&
                      mode !== chatModeLables.entity_vector &&
                      mode !== chatModeLables.graph && (
                        <>
                          <Typography variant='subheading-small'>Similarity Score: {chunk?.score}</Typography>
                          <div>
                            <TextLink
                             as='medium'
                             className={`${loadingGraphView ? 'cursor-wait' : 'cursor-pointer'}`}
                              label='Graph view'
                              onClick={() => handleChunkClick(chunk.element_id, 'Chunk')}
<<<<<<< HEAD
                            >{'View Graph'}
=======
                            >{'Graph'}
>>>>>>> 1a8215cb
                            </TextLink>
                          </div>
                        </>
                      )}
                  </>
                ) : (
                  <>
                    <div className='flex flex-row inline-block items-center'>
                      {chunk.fileSource === 'local file' ? (
                        <DocumentTextIconOutline className='n-size-token-7 mr-2' />
                      ) : (
                        <img
                          src={getLogo(themeUtils.colorMode)[chunk.fileSource]}
                          width={20}
                          height={20}
                          className='mr-2'
                        />
                      )}
                      <>
                        <Typography
                          variant='body-medium'
                          className='text-ellipsis whitespace-nowrap overflow-hidden max-w-lg'
                        >
                          {chunk.fileName}
                        </Typography>
                        <div>
                          <TextLink
                           as='medium'
                           className={`${loadingGraphView ? 'cursor-wait' : 'cursor-pointer'}`}
                            label='Graph view'
                            onClick={() => handleChunkClick(chunk.element_id, 'Chunk')}
<<<<<<< HEAD
                          >{'View Graph'}
=======
                          >{'Graph'}
>>>>>>> 1a8215cb
                          </TextLink>
                        </div>
                      </>
                    </div>
                  </>
                )}
                <div className='mt-2'>
                  <ReactMarkdown>{chunk?.text}</ReactMarkdown>
                </div>
              </li>
            ))}
          </ul>
        </div>
      ) : (
        <span className='h6 text-center'> No Chunks Found</span>
      )}
      {openGraphView && (
        <GraphViewModal
          open={openGraphView}
          setGraphViewOpen={setOpenGraphView}
          viewPoint={viewPoint}
          nodeValues={neoNodes}
          relationshipValues={neoRels}
        />
      )}
    </>
  );
};
export default ChunkInfo;<|MERGE_RESOLUTION|>--- conflicted
+++ resolved
@@ -75,11 +75,7 @@
                         label='Graph view'
                         className={`${loadingGraphView ? 'cursor-wait' : 'cursor-pointer'}`}
                         onClick={() => handleChunkClick(chunk.element_id, 'Chunk')}
-<<<<<<< HEAD
-                      >{'View Graph'}
-=======
                       >{'Graph'}
->>>>>>> 1a8215cb
                       </TextLink>
                     </div>
                   </>
@@ -103,15 +99,11 @@
                           <Typography variant='subheading-small'>Similarity Score: {chunk?.score}</Typography>
                           <div>
                             <TextLink
-                             as='medium'
-                             className={`${loadingGraphView ? 'cursor-wait' : 'cursor-pointer'}`}
-                              label='Graph view'
-                              onClick={() => handleChunkClick(chunk.element_id, 'Chunk')}
-<<<<<<< HEAD
+                             as='small'
+                             className={`${loadingGraphView ? 'cursor-wait' : 'cursor-pointer'}`}
+                              label='Graph view'
+                              onClick={() => handleChunkClick(chunk.element_id, 'Chunk')}
                             >{'View Graph'}
-=======
-                            >{'Graph'}
->>>>>>> 1a8215cb
                             </TextLink>
                           </div>
                         </>
@@ -134,11 +126,7 @@
                              className={`${loadingGraphView ? 'cursor-wait' : 'cursor-pointer'}`}
                               label='Graph view'
                               onClick={() => handleChunkClick(chunk.element_id, 'Chunk')}
-<<<<<<< HEAD
-                            >{'View Graph'}
-=======
-                            >{'Graph'}
->>>>>>> 1a8215cb
+                            >{'Graph'}
                             </TextLink>
                           </div>
                         </>
@@ -161,11 +149,7 @@
                              className={`${loadingGraphView ? 'cursor-wait' : 'cursor-pointer'}`}
                               label='Graph view'
                               onClick={() => handleChunkClick(chunk.element_id, 'Chunk')}
-<<<<<<< HEAD
-                            >{'View Graph'}
-=======
-                            >{'Graph'}
->>>>>>> 1a8215cb
+                            >{'Graph'}
                             </TextLink>
                           </div>
                         </>
@@ -188,11 +172,7 @@
                              className={`${loadingGraphView ? 'cursor-wait' : 'cursor-pointer'}`}
                               label='Graph view'
                               onClick={() => handleChunkClick(chunk.element_id, 'Chunk')}
-<<<<<<< HEAD
-                            >{'View Graph'}
-=======
-                            >{'Graph'}
->>>>>>> 1a8215cb
+                            >{'Graph'}
                             </TextLink>
                           </div>
                         </>
@@ -219,11 +199,7 @@
                              className={`${loadingGraphView ? 'cursor-wait' : 'cursor-pointer'}`}
                               label='Graph view'
                               onClick={() => handleChunkClick(chunk.element_id, 'Chunk')}
-<<<<<<< HEAD
-                            >{'View Graph'}
-=======
-                            >{'Graph'}
->>>>>>> 1a8215cb
+                            >{'Graph'}
                             </TextLink>
                           </div>
                         </>
@@ -255,11 +231,7 @@
                            className={`${loadingGraphView ? 'cursor-wait' : 'cursor-pointer'}`}
                             label='Graph view'
                             onClick={() => handleChunkClick(chunk.element_id, 'Chunk')}
-<<<<<<< HEAD
-                          >{'View Graph'}
-=======
                           >{'Graph'}
->>>>>>> 1a8215cb
                           </TextLink>
                         </div>
                       </>
