import { FC, useContext, useState } from 'react';
import { ChunkProps, UserCredentials } from '../../types';
import { Box, LoadingSpinner, TextLink, Typography } from '@neo4j-ndl/react';
import { DocumentTextIconOutline, GlobeAltIconOutline } from '@neo4j-ndl/react/icons';
import wikipedialogo from '../../assets/images/wikipedia.svg';
import youtubelogo from '../../assets/images/youtube.svg';
import gcslogo from '../../assets/images/gcs.webp';
import s3logo from '../../assets/images/s3logo.png';
import ReactMarkdown from 'react-markdown';
import { generateYouTubeLink, getLogo, isAllowedHost } from '../../utils/Utils';
import { ThemeWrapperContext } from '../../context/ThemeWrapper';
import { chatModeLables } from '../../utils/Constants';
import { useCredentials } from '../../context/UserCredentials';
import GraphViewModal from '../Graph/GraphViewModal';
import { handleGraphNodeClick } from './chatInfo';

const ChunkInfo: FC<ChunkProps> = ({ loading, chunks, mode }) => {
  const themeUtils = useContext(ThemeWrapperContext);
  const { userCredentials } = useCredentials();
  const [neoNodes, setNeoNodes] = useState<any[]>([]);
  const [neoRels, setNeoRels] = useState<any[]>([]);
  const [openGraphView, setOpenGraphView] = useState(false);
  const [viewPoint, setViewPoint] = useState('');
  const [loadingGraphView, setLoadingGraphView] = useState(false);

  const handleChunkClick = (elementId: string, viewMode: string) => {
    handleGraphNodeClick(
      userCredentials as UserCredentials,
      elementId,
      viewMode,
      setNeoNodes,
      setNeoRels,
      setOpenGraphView,
      setViewPoint,
      setLoadingGraphView
    );
  };

  return (
    <>
      {loading ? (
        <Box className='flex justify-center items-center'>
          <LoadingSpinner size='small' />
        </Box>
      ) : chunks?.length > 0 ? (
        <div className='p-4 h-80 overflow-auto'>
          <ul className='list-inside list-none'>
            {chunks.map((chunk) => (
              <li key={chunk.id} className='mb-2'>
                {chunk?.page_number ? (
                  <>
                    <div className='flex flex-row inline-block items-center'>
                      <>
                        <DocumentTextIconOutline className='w-4 h-4 inline-block mr-2' />
                        <Typography
                          variant='body-medium'
                          className='text-ellipsis whitespace-nowrap overflow-hidden max-w-lg'
                        >
                          {chunk?.fileName}
                        </Typography>
                      </>
                    </div>
                    {mode !== chatModeLables['global search+vector+fulltext'] &&
                      mode !== chatModeLables['entity search+vector'] &&
                      mode !== chatModeLables.graph &&
                      chunk.score && (
                        <Typography variant='subheading-small'>Similarity Score: {chunk?.score}</Typography>
                      )}
                    <div>
                      <Typography variant='subheading-small'>Page: {chunk?.page_number}</Typography>
                    </div>
                    <div>
                      <TextLink
                        label='Graph view'
                        className={`${loadingGraphView ? 'cursor-wait' : 'cursor-pointer'}`}
                        onClick={() => handleChunkClick(chunk.element_id, 'Chunk')}
                      >{'View Graph'}
                      </TextLink>
                    </div>
                  </>
                ) : chunk?.url && chunk?.start_time ? (
                  <>
                    <div className='flex flex-row inline-block justiy-between items-center'>
                      <img src={youtubelogo} width={20} height={20} className='mr-2' />
                      <TextLink href={generateYouTubeLink(chunk?.url, chunk?.start_time)} externalLink={true}>
                        <Typography
                          variant='body-medium'
                          className='text-ellipsis whitespace-nowrap overflow-hidden max-w-lg'
                        >
                          {chunk?.fileName}
                        </Typography>
                      </TextLink>
                    </div>
                    {mode !== chatModeLables['global search+vector+fulltext'] &&
                      mode !== chatModeLables['entity search+vector'] &&
                      mode !== chatModeLables.graph && (
                        <>
                          <Typography variant='subheading-small'>Similarity Score: {chunk?.score}</Typography>
                          <div>
                            <TextLink
<<<<<<< HEAD
=======
                             as='small'
>>>>>>> bc68d35d
                             className={`${loadingGraphView ? 'cursor-wait' : 'cursor-pointer'}`}
                              label='Graph view'
                              onClick={() => handleChunkClick(chunk.element_id, 'Chunk')}
                            >{'View Graph'}
                            </TextLink>
                          </div>
                        </>
                      )}
                  </>
                ) : chunk?.url && new URL(chunk.url).host === 'wikipedia.org' ? (
                  <>
                    <div className='flex flex-row inline-block justiy-between items-center'>
                      <img src={wikipedialogo} width={20} height={20} className='mr-2' />
                      <Typography variant='subheading-medium'>{chunk?.fileName}</Typography>
                    </div>
                    {mode !== chatModeLables['global search+vector+fulltext'] &&
                      mode !== chatModeLables['entity search+vector'] &&
                      mode !== chatModeLables.graph && (
                        <>
                          <Typography variant='subheading-small'>Similarity Score: {chunk?.score}</Typography>
                          <div>
                            <TextLink
                             className={`${loadingGraphView ? 'cursor-wait' : 'cursor-pointer'}`}
                              label='Graph view'
                              onClick={() => handleChunkClick(chunk.element_id, 'Chunk')}
                            >{'View Graph'}
                            </TextLink>
                          </div>
                        </>
                      )}
                  </>
                ) : chunk?.url && new URL(chunk.url).host === 'storage.googleapis.com' ? (
                  <>
                    <div className='flex flex-row inline-block justiy-between items-center'>
                      <img src={gcslogo} width={20} height={20} className='mr-2' />
                      <Typography variant='subheading-medium'>{chunk?.fileName}</Typography>
                    </div>
                    {mode !== chatModeLables['global search+vector+fulltext'] &&
                      mode !== chatModeLables['entity search+vector'] &&
                      mode !== chatModeLables.graph && (
                        <>
                          <Typography variant='subheading-small'>Similarity Score: {chunk?.score}</Typography>
                          <div>
                            <TextLink
                             className={`${loadingGraphView ? 'cursor-wait' : 'cursor-pointer'}`}
                              label='Graph view'
                              onClick={() => handleChunkClick(chunk.element_id, 'Chunk')}
                            >{'View Graph'}
                            </TextLink>
                          </div>
                        </>
                      )}
                  </>
                ) : chunk?.url && chunk?.url.startsWith('s3://') ? (
                  <>
                    <div className='flex flex-row inline-block justiy-between items-center'>
                      <img src={s3logo} width={20} height={20} className='mr-2' />
                      <Typography variant='subheading-medium'>{chunk?.fileName}</Typography>
                    </div>
                    {mode !== chatModeLables['global search+vector+fulltext'] &&
                      mode !== chatModeLables['entity search+vector'] &&
                      mode !== chatModeLables.graph && (
                        <>
                          <Typography variant='subheading-small'>Similarity Score: {chunk?.score}</Typography>
                          <div>
                            <TextLink
                             className={`${loadingGraphView ? 'cursor-wait' : 'cursor-pointer'}`}
                              label='Graph view'
                              onClick={() => handleChunkClick(chunk.element_id, 'Chunk')}
                            >{'View Graph'}
                            </TextLink>
                          </div>
                        </>
                      )}
                  </>
                ) : chunk?.url &&
                  !chunk?.url.startsWith('s3://') &&
                  !isAllowedHost(chunk?.url, ['storage.googleapis.com', 'wikipedia.org', 'youtube.com']) ? (
                  <>
                    <div className='flex flex-row inline-block items-center'>
                      <GlobeAltIconOutline className='n-size-token-7' />
                      <TextLink href={chunk?.url} externalLink={true}>
                        <Typography variant='body-medium'>{chunk?.url}</Typography>
                      </TextLink>
                    </div>
                    {mode !== chatModeLables['global search+vector+fulltext'] &&
                      mode !== chatModeLables['entity search+vector'] &&
                      mode !== chatModeLables.graph && (
                        <>
                          <Typography variant='subheading-small'>Similarity Score: {chunk?.score}</Typography>
                          <div>
                            <TextLink
                             className={`${loadingGraphView ? 'cursor-wait' : 'cursor-pointer'}`}
                              label='Graph view'
                              onClick={() => handleChunkClick(chunk.element_id, 'Chunk')}
                            >{'View Graph'}
                            </TextLink>
                          </div>
                        </>
                      )}
                  </>
                ) : (
                  <>
                    <div className='flex flex-row inline-block items-center'>
                      {chunk.fileSource === 'local file' ? (
                        <DocumentTextIconOutline className='n-size-token-7 mr-2' />
                      ) : (
                        <img
                          src={getLogo(themeUtils.colorMode)[chunk.fileSource]}
                          width={20}
                          height={20}
                          className='mr-2'
                        />
                      )}
                      <>
                        <Typography
                          variant='body-medium'
                          className='text-ellipsis whitespace-nowrap overflow-hidden max-w-lg'
                        >
                          {chunk.fileName}
                        </Typography>
                        <div>
                          <TextLink
                           className={`${loadingGraphView ? 'cursor-wait' : 'cursor-pointer'}`}
                            label='Graph view'
                            onClick={() => handleChunkClick(chunk.element_id, 'Chunk')}
                          >{'View Graph'}
                          </TextLink>
                        </div>
                      </>
                    </div>
                  </>
                )}
                <div className='mt-2'>
                  <ReactMarkdown>{chunk?.text}</ReactMarkdown>
                </div>
              </li>
            ))}
          </ul>
        </div>
      ) : (
        <span className='h6 text-center'> No Chunks Found</span>
      )}
      {openGraphView && (
        <GraphViewModal
          open={openGraphView}
          setGraphViewOpen={setOpenGraphView}
          viewPoint={viewPoint}
          nodeValues={neoNodes}
          relationshipValues={neoRels}
        />
      )}
    </>
  );
};
export default ChunkInfo;<|MERGE_RESOLUTION|>--- conflicted
+++ resolved
@@ -98,10 +98,7 @@
                           <Typography variant='subheading-small'>Similarity Score: {chunk?.score}</Typography>
                           <div>
                             <TextLink
-<<<<<<< HEAD
-=======
                              as='small'
->>>>>>> bc68d35d
                              className={`${loadingGraphView ? 'cursor-wait' : 'cursor-pointer'}`}
                               label='Graph view'
                               onClick={() => handleChunkClick(chunk.element_id, 'Chunk')}
