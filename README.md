--- conflicted
+++ resolved
@@ -32,17 +32,11 @@
 #### Running through docker-compose
 By default only OpenAI and Diffbot are enabled since Gemini requires extra GCP configurations.
 According to enviornment we are configuring the models which is indicated by VITE_LLM_MODELS_PROD variable we can configure model based on our need.
-<<<<<<< HEAD
+
 EX:
 ```env
 VITE_LLM_MODELS_PROD="openai_gpt_4o,openai_gpt_4o_mini,diffbot,gemini_1.5_flash"
-=======
-
-EX:
-```env
-VITE_LLM_MODELS_PROD="openai_gpt_4o,openai_gpt_4o_mini,diffbot,gemini_1.5_flash"
-
->>>>>>> 6f3f8634
+
 You can then run Docker Compose to build and start all components:
 ```bash
 docker-compose up --build
