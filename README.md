--- conflicted
+++ resolved
@@ -31,46 +31,12 @@
 ### Local deployment
 #### Running through docker-compose
 By default only OpenAI and Diffbot are enabled since Gemini requires extra GCP configurations.
-Accoroding to enviornment we are configuring the models which is indicated by VITE_LLM_MODELS_PROD variable we can configure model based on our need.
+According to enviornment we are configuring the models which is indicated by VITE_LLM_MODELS_PROD variable we can configure model based on our need.
 EX:
 ```env
 VITE_LLM_MODELS_PROD="openai_gpt_4o,openai_gpt_4o_mini,diffbot,gemini_1.5_flash"
 ```
-<<<<<<< HEAD
-According to the environment, we are configuring the models which indicated by VITE_LLM_MODELS_PROD variable we can configure models based on our needs.
-EX:
-```env
-VITE_LLM_MODELS_PROD="openai_gpt_4o,openai_gpt_4o_mini,diffbot,gemini_1.5_flash"
-=======
-
-if you only want OpenAI:
-```env
-VITE_LLM_MODELS_PROD="diffbot,openai-gpt-3.5,openai-gpt-4o"
->>>>>>> 4f743dd1
-```
-
-Backend ENV
-```env
-<<<<<<< HEAD
-VITE_LLM_MODELS_PROD="diffbot,openai-gpt-3.5,openai-gpt-4o"
-VITE_LLM_MODELS_PROD="diffbot,openai-gpt-3.5,openai-gpt-4o"
-=======
->>>>>>> 4f743dd1
 OPENAI_API_KEY="your-openai-key"
-```
-
-if you only want Diffbot:
-```env
-VITE_LLM_MODELS_PROD="diffbot"
-<<<<<<< HEAD
-VITE_LLM_MODELS_PROD="diffbot"
-=======
-```
-
-Backend ENV
-```env
->>>>>>> 4f743dd1
-DIFFBOT_API_KEY="your-diffbot-key"
 ```
 
 You can then run Docker Compose to build and start all components:
@@ -96,11 +62,7 @@
 ### Chat Modes
 
 By default,all of the chat modes will be available: vector, graph_vector, graph, fulltext, graph_vector_fulltext , entity_vector and global_vector.
-<<<<<<< HEAD
-By default,all of the chat modes will be available: vector, graph_vector, graph, fulltext, graph_vector_fulltext , entity_vector and global_vector.
-=======
-
->>>>>>> 4f743dd1
+
 If none of the mode is mentioned in the chat modes variable all modes will be available:
 ```env
 VITE_CHAT_MODES=""
