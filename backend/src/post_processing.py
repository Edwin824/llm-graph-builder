--- conflicted
+++ resolved
@@ -232,11 +232,4 @@
                 """
         graph.query(query)
 
-<<<<<<< HEAD
-    return None
-                      
-    
-    
-=======
-    return None
->>>>>>> 6f3f8634
+    return None