--- conflicted
+++ resolved
@@ -191,10 +191,6 @@
     return graph_document_list
 
 
-<<<<<<< HEAD
-
-=======
->>>>>>> 6f3f8634
 async def get_graph_from_llm(model, chunkId_chunkDoc_list, allowedNodes, allowedRelationship, additional_instructions=None):
     try:
         llm, model_name = get_llm(model)
