--- conflicted
+++ resolved
@@ -138,23 +138,15 @@
       blob.delete()
     logging.info('File deleted from GCS successfully')
   except Exception as e:
-    raise Exception(e)
   
 def copy_failed_file(source_bucket_name,dest_bucket_name,folder_name, file_name):
   try:
     storage_client = storage.Client()
-<<<<<<< HEAD
-    bucket = storage_client.bucket(source_bucket_name)
-    folder_file_name = folder_name +'/'+file_name
-    source_blob = bucket.blob(folder_file_name)
-    bucket.copy_blob(source_blob,dest_bucket_name,file_name)
-=======
     source_bucket = storage_client.bucket(source_bucket_name)
     dest_bucket = storage_client.bucket(dest_bucket_name)
     folder_file_name = folder_name +'/'+file_name
     source_blob = source_bucket.blob(folder_file_name)
     source_bucket.copy_blob(source_blob, dest_bucket, file_name)
->>>>>>> 616eb085
     logging.info(f'Failed file {file_name} copied to {dest_bucket_name} from {source_bucket_name} in GCS successfully')
   except Exception as e:
     raise Exception(e)  