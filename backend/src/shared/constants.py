MODEL_VERSIONS = {
        "openai-gpt-3.5": "gpt-3.5-turbo-0125",
        "gemini-1.0-pro": "gemini-1.0-pro-001",
        "gemini-1.5-pro": "gemini-1.5-pro-preview-0514",
        "openai-gpt-4": "gpt-4-turbo-2024-04-09",
        "diffbot" : "gpt-4-turbo-2024-04-09",
        "openai-gpt-4o-mini": "gpt-4o-mini-2024-07-18",
        "openai-gpt-4o":"gpt-4o-2024-08-06",
        "groq-llama3" : "llama3-70b-8192"
         }
OPENAI_MODELS = ["openai-gpt-3.5", "openai-gpt-4o", "openai-gpt-4o-mini"]
GEMINI_MODELS = ["gemini-1.0-pro", "gemini-1.5-pro"]
GROQ_MODELS = ["groq-llama3"]
BUCKET_UPLOAD = 'llm-graph-builder-upload'
BUCKET_FAILED_FILE = 'llm-graph-builder-failed'
PROJECT_ID = 'llm-experiments-387609' 
GRAPH_CHUNK_LIMIT = 50 


#query 
GRAPH_QUERY = """
MATCH docs = (d:Document) 
WHERE d.fileName IN $document_names
WITH docs, d ORDER BY d.createdAt DESC
// fetch chunks for documents, currently with limit
CALL {{
  WITH d
  OPTIONAL MATCH chunks=(d)<-[:PART_OF|FIRST_CHUNK]-(c:Chunk)
  RETURN c, chunks LIMIT {graph_chunk_limit}
}}

WITH collect(distinct docs) as docs, collect(distinct chunks) as chunks, collect(distinct c) as selectedChunks
WITH docs, chunks, selectedChunks
// select relationships between selected chunks
WITH *, 
[ c in selectedChunks | [p=(c)-[:NEXT_CHUNK|SIMILAR]-(other) WHERE other IN selectedChunks | p]] as chunkRels

// fetch entities and relationships between entities
CALL {{
  WITH selectedChunks
  UNWIND selectedChunks as c

  OPTIONAL MATCH entities=(c:Chunk)-[:HAS_ENTITY]->(e)
  OPTIONAL MATCH entityRels=(e)--(e2:!Chunk) WHERE exists {{
    (e2)<-[:HAS_ENTITY]-(other) WHERE other IN selectedChunks
  }}
  RETURN entities , entityRels, collect(DISTINCT e) as entity
}}
WITH  docs,chunks,chunkRels, collect(entities) as entities, collect(entityRels) as entityRels, entity

WITH *

CALL {{
  with entity
  unwind entity as n
  OPTIONAL MATCH community=(n:__Entity__)-[:IN_COMMUNITY]->(p:__Community__)
  OPTIONAL MATCH parentcommunity=(p)-[:PARENT_COMMUNITY*]->(p2:__Community__) 
  return collect(community) as communities , collect(parentcommunity) as parentCommunities
}}

WITH apoc.coll.flatten(docs + chunks + chunkRels + entities + entityRels + communities + parentCommunities, true) as paths

// distinct nodes and rels
CALL {{ WITH paths UNWIND paths AS path UNWIND nodes(path) as node WITH distinct node 
       RETURN collect(node /* {{.*, labels:labels(node), elementId:elementId(node), embedding:null, text:null}} */) AS nodes }}
CALL {{ WITH paths UNWIND paths AS path UNWIND relationships(path) as rel RETURN collect(distinct rel) AS rels }}  
RETURN nodes, rels

"""

CHUNK_QUERY = """
match (chunk:Chunk) where chunk.id IN $chunksIds

MATCH (chunk)-[:PART_OF]->(d:Document)
CALL {WITH chunk
MATCH (chunk)-[:HAS_ENTITY]->(e) 
MATCH path=(e)(()-[rels:!HAS_ENTITY&!PART_OF]-()){0,2}(:!Chunk &! Document) 
UNWIND rels as r
RETURN collect(distinct r) as rels
}
WITH d, collect(distinct chunk) as chunks, apoc.coll.toSet(apoc.coll.flatten(collect(rels))) as rels
RETURN d as doc, [chunk in chunks | chunk {.*, embedding:null}] as chunks,
       [r in rels | {startNode:{element_id:elementId(startNode(r)), labels:labels(startNode(r)), properties:{id:startNode(r).id,description:startNode(r).description}},
                     endNode:{element_id:elementId(endNode(r)), labels:labels(endNode(r)), properties:{id:endNode(r).id,description:endNode(r).description}},
                     relationship: {type:type(r), element_id:elementId(r)}}] as entities
"""

## CHAT SETUP
CHAT_MAX_TOKENS = 1000
CHAT_SEARCH_KWARG_K = 10
CHAT_SEARCH_KWARG_SCORE_THRESHOLD = 0.5
CHAT_DOC_SPLIT_SIZE = 3000
CHAT_EMBEDDING_FILTER_SCORE_THRESHOLD = 0.10
CHAT_TOKEN_CUT_OFF = {
     ("openai-gpt-3.5",'azure_ai_gpt_35',"gemini-1.0-pro","gemini-1.5-pro","groq-llama3",'groq_llama3_70b','anthropic_claude_3_5_sonnet','fireworks_llama_v3_70b','bedrock_claude_3_5_sonnet', ) : 4, 
     ("openai-gpt-4","diffbot" ,'azure_ai_gpt_4o',"openai-gpt-4o", "openai-gpt-4o-mini") : 28,
     ("ollama_llama3") : 2  
} 


CHAT_TOKEN_CUT_OFF = {
     ("openai-gpt-3.5",'azure_ai_gpt_35',"gemini-1.0-pro","gemini-1.5-pro","groq-llama3",'groq_llama3_70b','anthropic_claude_3_5_sonnet','fireworks_llama_v3_70b','bedrock_claude_3_5_sonnet', ) : 4, 
     ("openai-gpt-4","diffbot" ,'azure_ai_gpt_4o',"openai-gpt-4o", "openai-gpt-4o-mini") : 28,
     ("ollama_llama3") : 2  
} 

### CHAT TEMPLATES 
CHAT_SYSTEM_TEMPLATE = """
You are an AI-powered question-answering agent. Your task is to provide accurate and comprehensive responses to user queries based on the given context, chat history, and available resources.

### Response Guidelines:
1. **Direct Answers**: Provide clear and thorough answers to the user's queries without headers unless requested. Avoid speculative responses.
2. **Utilize History and Context**: Leverage relevant information from previous interactions, the current user input, and the context provided below.
3. **No Greetings in Follow-ups**: Start with a greeting in initial interactions. Avoid greetings in subsequent responses unless there's a significant break or the chat restarts.
4. **Admit Unknowns**: Clearly state if an answer is unknown. Avoid making unsupported statements.
5. **Avoid Hallucination**: Only provide information based on the context provided. Do not invent information.
6. **Response Length**: Keep responses concise and relevant. Aim for clarity and completeness within 4-5 sentences unless more detail is requested.
7. **Tone and Style**: Maintain a professional and informative tone. Be friendly and approachable.
8. **Error Handling**: If a query is ambiguous or unclear, ask for clarification rather than providing a potentially incorrect answer.
9. **Fallback Options**: If the required information is not available in the provided context, provide a polite and helpful response. Example: "I don't have that information right now." or "I'm sorry, but I don't have that information. Is there something else I can help with?"
10. **Context Availability**: If the context is empty, do not provide answers based solely on internal knowledge. Instead, respond appropriately by indicating the lack of information.


**IMPORTANT** : DO NOT ANSWER FROM YOUR KNOWLEDGE BASE USE THE BELOW CONTEXT

### Context:
<context>
{context}
</context>

### Example Responses:
User: Hi 
AI Response: 'Hello there! How can I assist you today?'

User: "What is Langchain?"
AI Response: "Langchain is a framework that enables the development of applications powered by large language models, such as chatbots. It simplifies the integration of language models into various applications by providing useful tools and components."

User: "Can you explain how to use memory management in Langchain?"
AI Response: "Langchain's memory management involves utilizing built-in mechanisms to manage conversational context effectively. It ensures that the conversation remains coherent and relevant by maintaining the history of interactions and using it to inform responses."

User: "I need help with PyCaret's classification model."
AI Response: "PyCaret simplifies the process of building and deploying machine learning models. For classification tasks, you can use PyCaret's setup function to prepare your data. After setup, you can compare multiple models to find the best one, and then fine-tune it for better performance."

User: "What can you tell me about the latest realtime trends in AI?"
AI Response: "I don't have that information right now. Is there something else I can help with?"

Note: This system does not generate answers based solely on internal knowledge. It answers from the information provided in the user's current and previous inputs, and from the context.
"""

QUESTION_TRANSFORM_TEMPLATE = "Given the below conversation, generate a search query to look up in order to get information relevant to the conversation. Only respond with the query, nothing else." 

## CHAT QUERIES 
VECTOR_SEARCH_QUERY = """
WITH node AS chunk, score
MATCH (chunk)-[:PART_OF]->(d:Document)
WITH d, collect(distinct {chunk: chunk, score: score}) as chunks, avg(score) as avg_score
WITH d, avg_score, 
     [c in chunks | c.chunk.text] as texts, 
     [c in chunks | {id: c.chunk.id, score: c.score}] as chunkdetails
WITH d, avg_score, chunkdetails,
     apoc.text.join(texts, "\n----\n") as text
RETURN text, avg_score AS score, 
       {source: COALESCE(CASE WHEN d.url CONTAINS "None" THEN d.fileName ELSE d.url END, d.fileName), chunkdetails: chunkdetails} as metadata
""" 

VECTOR_GRAPH_SEARCH_ENTITY_LIMIT = 25

VECTOR_GRAPH_SEARCH_QUERY = """
WITH node as chunk, score
// find the document of the chunk
MATCH (chunk)-[:PART_OF]->(d:Document)

// aggregate chunk-details
WITH d, collect(DISTINCT {{chunk: chunk, score: score}}) AS chunks, avg(score) as avg_score
// fetch entities
CALL {{ WITH chunks
UNWIND chunks as chunkScore
WITH chunkScore.chunk as chunk
// entities connected to the chunk
// todo only return entities that are actually in the chunk, remember we connect all extracted entities to all chunks
// todo sort by relevancy (embeddding comparision?) cut off after X (e.g. 25) nodes?
OPTIONAL MATCH (chunk)-[:HAS_ENTITY]->(e)
WITH e, count(*) as numChunks 
ORDER BY numChunks DESC LIMIT {no_of_entites}
// depending on match to query embedding either 1 or 2 step expansion
WITH CASE WHEN true // vector.similarity.cosine($embedding, e.embedding ) <= 0.95
THEN 
collect {{ OPTIONAL MATCH path=(e)(()-[rels:!HAS_ENTITY&!PART_OF]-()){{0,1}}(:!Chunk&!Document) RETURN path }}
ELSE 
collect {{ OPTIONAL MATCH path=(e)(()-[rels:!HAS_ENTITY&!PART_OF]-()){{0,2}}(:!Chunk&!Document) RETURN path }} 
END as paths, e
WITH apoc.coll.toSet(apoc.coll.flatten(collect(distinct paths))) as paths, collect(distinct e) as entities
// de-duplicate nodes and relationships across chunks
RETURN collect{{ unwind paths as p unwind relationships(p) as r return distinct r}} as rels,
collect{{ unwind paths as p unwind nodes(p) as n return distinct n}} as nodes, entities
}}

// generate metadata and text components for chunks, nodes and relationships
WITH d, avg_score,
     [c IN chunks | c.chunk.text] AS texts, 
     [c IN chunks | {{id: c.chunk.id, score: c.score}}] AS chunkdetails, 
  apoc.coll.sort([n in nodes | 

coalesce(apoc.coll.removeAll(labels(n),['__Entity__'])[0],"") +":"+ 
n.id + (case when n.description is not null then " ("+ n.description+")" else "" end)]) as nodeTexts,
	apoc.coll.sort([r in rels 
    // optional filter if we limit the node-set
    // WHERE startNode(r) in nodes AND endNode(r) in nodes 
  | 
coalesce(apoc.coll.removeAll(labels(startNode(r)),['__Entity__'])[0],"") +":"+ 
startNode(r).id +
" " + type(r) + " " + 
coalesce(apoc.coll.removeAll(labels(endNode(r)),['__Entity__'])[0],"") +":" + endNode(r).id
]) as relTexts
, entities
// combine texts into response-text

WITH d, avg_score,chunkdetails,
"Text Content:\\n" +
apoc.text.join(texts,"\\n----\\n") +
"\\n----\\nEntities:\\n"+
apoc.text.join(nodeTexts,"\\n") +
"\\n----\\nRelationships:\\n" +
apoc.text.join(relTexts,"\\n")

as text,entities

RETURN text, avg_score as score, {{length:size(text), source: COALESCE( CASE WHEN d.url CONTAINS "None" THEN d.fileName ELSE d.url END, d.fileName), chunkdetails: chunkdetails}} AS metadata
"""
<<<<<<< HEAD

### Local community search
LOCAL_COMMUNITY_TOP_K = 10
LOCAL_COMMUNITY_TOP_CHUNKS = 3
LOCAL_COMMUNITY_TOP_COMMUNITIES = 3
LOCAL_COMMUNITY_TOP_OUTSIDE_RELS = 10

LOCAL_COMMUNITY_SEARCH_QUERY = """
WITH collect(node) as nodes, avg(score) as score, collect({{id: elementId(node), score:score}}) as metadata
WITH score, nodes,metadata,
collect {{
    UNWIND nodes as n
    MATCH (n)<-[:HAS_ENTITY]->(c:Chunk)
    WITH c, count(distinct n) as freq
    RETURN c
    ORDER BY freq DESC
    LIMIT {topChunks}
}} AS chunks,
collect {{
    UNWIND nodes as n
    MATCH (n)-[:IN_COMMUNITY]->(c:__Community__)
    WITH c, c.rank as rank, c.weight AS weight
    RETURN c
    ORDER BY rank, weight DESC
    LIMIT {topCommunities}
}} AS communities,
collect {{
   unwind nodes as n
   unwind nodes as m
   match (n)-[r]->(m)
   RETURN distinct r
   // todo should we have a limit here?
}} as rels,
collect {{
   unwind nodes as n
   match path = (n)-[r]-(m:__Entity__)
   where not m in nodes
   with m, collect(distinct r) as rels, count(*) as freq
   ORDER BY freq DESC LIMIT {topOutsideRels}
   WITH collect(m) as outsideNodes, apoc.coll.flatten(collect(rels)) as rels
   RETURN {{ nodes: outsideNodes, rels: rels }}
}} as outside
"""


LOCAL_COMMUNITY_SEARCH_QUERY_SUFFIX = """
RETURN {{chunks: [c in chunks | c.text], 
        communities: [c in communities | c.summary], 
        entities: [n in nodes | apoc.coll.removeAll(labels(n),["__Entity__"])[0] + ":"+ n.id + " " + coalesce(n.description, "")],
        relationships: [r in rels | startNode(r).id+" "+type(r)+" "+endNode(r).id],
	    outside: {{
          nodes: [n in outside[0].nodes | apoc.coll.removeAll(labels(n),["__Entity__"])[0] + ":"+n.id + " " + coalesce(n.description, "")],
          relationships: [r in outside[0].rels | apoc.coll.removeAll(labels(startNode(r)),["__Entity__"])[0] + ":"+startNode(r).id+" "+type(r)+" "+apoc.coll.removeAll(labels(startNode(r)),["__Entity__"])[0] + ":"+endNode(r).id]}}
       }} AS text, score, {{entities:metadata}} as metadata 
"""

LOCAL_COMMUNITY_DETAILS_QUERY_PREFIX = """
UNWIND $entityIds as id
MATCH (node) WHERE elementId(node) = id
WITH node, 1.0 as score
"""

LOCAL_COMMUNITY_DETAILS_QUERY_SUFFIX = """
RETURN  [chunk in chunks | chunk {.*, embedding:null}] as chunks,
[community in communities | community {.*, embedding:null}] as communities,
[node in nodes+outside[0].nodes | {element_id:elementId(node), labels:labels(node), properties:{id:node.id,description:node.description}}] as nodes, 
[r in rels+outside[0].rels | {startNode:{element_id:elementId(startNode(r)), labels:labels(startNode(r)), properties:{id:startNode(r).id,description:startNode(r).description}},
                     endNode:{element_id:elementId(endNode(r)), labels:labels(endNode(r)), properties:{id:endNode(r).id,description:endNode(r).description}},
                     relationship: {type:type(r), element_id:elementId(r)}}] as entities
"""


CHAT_MODE_CONFIG_MAP= {
        "vector": {
            "retrieval_query": VECTOR_SEARCH_QUERY,
            "index_name": "vector",
            "keyword_index": None,
            "document_filter": True
        },
        "fulltext": {
            "retrieval_query": VECTOR_SEARCH_QUERY,  
            "index_name": "vector",  
            "keyword_index": "keyword", 
            "document_filter": False
        },
        "local_community_search": {
            "retrieval_query": LOCAL_COMMUNITY_SEARCH_QUERY.format(topChunks=LOCAL_COMMUNITY_TOP_CHUNKS,
                                                                   topCommunities=LOCAL_COMMUNITY_TOP_COMMUNITIES,
                                                                   topOutsideRels=LOCAL_COMMUNITY_TOP_OUTSIDE_RELS)+LOCAL_COMMUNITY_SEARCH_QUERY_SUFFIX,
            "index_name": "entity_vector",
            "keyword_index": None,
            "document_filter": False
        },
        "graph+vector": {
            "retrieval_query": VECTOR_GRAPH_SEARCH_QUERY.format(no_of_entites=VECTOR_GRAPH_SEARCH_ENTITY_LIMIT),
            "index_name": "vector",
            "keyword_index": None,
            "document_filter": True
        },
        "graph+vector+fulltext": {
            "retrieval_query": VECTOR_GRAPH_SEARCH_QUERY.format(no_of_entites=VECTOR_GRAPH_SEARCH_ENTITY_LIMIT),
            "index_name": "vector",
            "keyword_index": "keyword",
            "document_filter": False
        },
        "default": {
            "retrieval_query": VECTOR_SEARCH_QUERY,
            "index_name": "vector",
            "keyword_index": None,
            "document_filter": True
        }
    }
YOUTUBE_CHUNK_SIZE_SECONDS = 60
=======
YOUTUBE_CHUNK_SIZE_SECONDS = 60

QUERY_TO_GET_CHUNKS = """
            MATCH (d:Document)
            WHERE d.fileName = $filename
            WITH d
            OPTIONAL MATCH (d)<-[:PART_OF|FIRST_CHUNK]-(c:Chunk)
            RETURN c.id as id, c.text as text, c.position as position 
            """
            
QUERY_TO_DELETE_EXISTING_ENTITIES = """
                                MATCH (d:Document {fileName:$filename})
                                WITH d
                                MATCH (d)<-[:PART_OF]-(c:Chunk)
                                WITH d,c
                                MATCH (c)-[:HAS_ENTITY]->(e)
                                WHERE NOT EXISTS { (e)<-[:HAS_ENTITY]-()<-[:PART_OF]-(d2:Document) }
                                DETACH DELETE e
                                """   

QUERY_TO_GET_LAST_PROCESSED_CHUNK_POSITION="""
                              MATCH (d:Document)
                              WHERE d.fileName = $filename
                              WITH d
                              MATCH (c:Chunk) WHERE c.embedding is null 
                              RETURN c.id as id,c.position as position 
                              ORDER BY c.position LIMIT 1
                              """   
QUERY_TO_GET_LAST_PROCESSED_CHUNK_WITHOUT_ENTITY = """
                              MATCH (d:Document)
                              WHERE d.fileName = $filename
                              WITH d
                              MATCH (d)<-[:PART_OF]-(c:Chunk) WHERE NOT exists {(c)-[:HAS_ENTITY]->()}
                              RETURN c.id as id,c.position as position 
                              ORDER BY c.position LIMIT 1
                              """
                              
START_FROM_BEGINNING  = "start_from_beginning"     
DELETE_ENTITIES_AND_START_FROM_BEGINNING = "delete_entities_and_start_from_beginning"
START_FROM_LAST_PROCESSED_POSITION = "start_from_last_processed_position"                                                    
>>>>>>> 13c7bc83
<|MERGE_RESOLUTION|>--- conflicted
+++ resolved
@@ -227,7 +227,6 @@
 
 RETURN text, avg_score as score, {{length:size(text), source: COALESCE( CASE WHEN d.url CONTAINS "None" THEN d.fileName ELSE d.url END, d.fileName), chunkdetails: chunkdetails}} AS metadata
 """
-<<<<<<< HEAD
 
 ### Local community search
 LOCAL_COMMUNITY_TOP_K = 10
@@ -341,8 +340,6 @@
         }
     }
 YOUTUBE_CHUNK_SIZE_SECONDS = 60
-=======
-YOUTUBE_CHUNK_SIZE_SECONDS = 60
 
 QUERY_TO_GET_CHUNKS = """
             MATCH (d:Document)
@@ -381,5 +378,4 @@
                               
 START_FROM_BEGINNING  = "start_from_beginning"     
 DELETE_ENTITIES_AND_START_FROM_BEGINNING = "delete_entities_and_start_from_beginning"
-START_FROM_LAST_PROCESSED_POSITION = "start_from_last_processed_position"                                                    
->>>>>>> 13c7bc83
+START_FROM_LAST_PROCESSED_POSITION = "start_from_last_processed_position"                                                    