--- conflicted
+++ resolved
@@ -155,33 +155,19 @@
 # VECTOR_GRAPH_SEARCH_QUERY = """
 # WITH node as chunk, score
 # // find the document of the chunk
-<<<<<<< HEAD
-# MATCH (chunk)-[:PART_OF]->(d:Document)
-=======
 # MATCH (chunk)-[:__PART_OF__]->(d:__Document__)
->>>>>>> 62743143
 # // fetch entities
 # CALL { WITH chunk
 # // entities connected to the chunk
 # // todo only return entities that are actually in the chunk, remember we connect all extracted entities to all chunks
-<<<<<<< HEAD
-# MATCH (chunk)-[:HAS_ENTITY]->(e)
-=======
 # MATCH (chunk)-[:__HAS_ENTITY__]->(e)
->>>>>>> 62743143
 
 # // depending on match to query embedding either 1 or 2 step expansion
 # WITH CASE WHEN true // vector.similarity.cosine($embedding, e.embedding ) <= 0.95
 # THEN 
-<<<<<<< HEAD
-# collect { MATCH path=(e)(()-[rels:!HAS_ENTITY&!PART_OF]-()){0,1}(:!Chunk&!Document) RETURN path }
-# ELSE 
-# collect { MATCH path=(e)(()-[rels:!HAS_ENTITY&!PART_OF]-()){0,2}(:!Chunk&!Document) RETURN path } 
-=======
 # collect { MATCH path=(e)(()-[rels:!__HAS_ENTITY__&!__PART_OF__]-()){0,1}(:!Chunk&!__Document__) RETURN path }
 # ELSE 
 # collect { MATCH path=(e)(()-[rels:!__HAS_ENTITY__&!__PART_OF__]-()){0,2}(:!Chunk&!__Document__) RETURN path } 
->>>>>>> 62743143
 # END as paths
 
 # RETURN collect{ unwind paths as p unwind relationships(p) as r return distinct r} as rels,
@@ -289,9 +275,5 @@
 as text,entities
 
 RETURN text, avg_score as score, {{length:size(text), source: COALESCE( CASE WHEN d.url CONTAINS "None" THEN d.fileName ELSE d.url END, d.fileName), chunkdetails: chunkdetails}} AS metadata
-<<<<<<< HEAD
 """
-=======
-"""
-YOUTUBE_CHUNK_SIZE_SECONDS = 60
->>>>>>> 62743143
+YOUTUBE_CHUNK_SIZE_SECONDS = 60