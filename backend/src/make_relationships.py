from langchain_neo4j import Neo4jGraph
from langchain.docstore.document import Document
from src.shared.common_fn import load_embedding_model
import logging
from typing import List
import os
import hashlib
import time
from langchain_neo4j import Neo4jVector

logging.basicConfig(format='%(asctime)s - %(message)s',level='INFO')

EMBEDDING_MODEL = os.getenv('EMBEDDING_MODEL')
EMBEDDING_FUNCTION , EMBEDDING_DIMENSION = load_embedding_model(EMBEDDING_MODEL)

def merge_relationship_between_chunk_and_entites(graph: Neo4jGraph, graph_documents_chunk_chunk_Id : list):
    batch_data = []
    logging.info("Create HAS_ENTITY relationship between chunks and entities")
    
    for graph_doc_chunk_id in graph_documents_chunk_chunk_Id:
        for node in graph_doc_chunk_id['graph_doc'].nodes:
            query_data={
                'chunk_id': graph_doc_chunk_id['chunk_id'],
                'node_type': node.type,
                'node_id': node.id
            }
            batch_data.append(query_data)
          
    if batch_data:
        unwind_query = """
                    UNWIND $batch_data AS data
                    MATCH (c:Chunk {id: data.chunk_id})
                    CALL apoc.merge.node([data.node_type], {id: data.node_id}) YIELD node AS n
                    MERGE (c)-[:HAS_ENTITY]->(n)
                """
        graph.query(unwind_query, params={"batch_data": batch_data})

    
def create_chunk_embeddings(graph, chunkId_chunkDoc_list, file_name):
    isEmbedding = os.getenv('IS_EMBEDDING')
    
    embeddings, dimension = EMBEDDING_FUNCTION , EMBEDDING_DIMENSION
    logging.info(f'embedding model:{embeddings} and dimesion:{dimension}')
    data_for_query = []
    logging.info(f"update embedding and vector index for chunks")
    for row in chunkId_chunkDoc_list:
        if isEmbedding.upper() == "TRUE":
            embeddings_arr = embeddings.embed_query(row['chunk_doc'].page_content)
                                    
            data_for_query.append({
                "chunkId": row['chunk_id'],
                "embeddings": embeddings_arr
            })
    
    query_to_create_embedding = """
        UNWIND $data AS row
        MATCH (d:Document {fileName: $fileName})
        MERGE (c:Chunk {id: row.chunkId})
        SET c.embedding = row.embeddings
        MERGE (c)-[:PART_OF]->(d)
    """       
    graph.query(query_to_create_embedding, params={"fileName":file_name, "data":data_for_query})
    
def create_relation_between_chunks(graph, file_name, chunks: List[Document])->list:
    logging.info("creating FIRST_CHUNK and NEXT_CHUNK relationships between chunks")
    current_chunk_id = ""
    lst_chunks_including_hash = []
    batch_data = []
    relationships = []
    offset=0
    for i, chunk in enumerate(chunks):
        page_content_sha1 = hashlib.sha1(chunk.page_content.encode())
        previous_chunk_id = current_chunk_id
        current_chunk_id = page_content_sha1.hexdigest()
        position = i + 1 
        if i>0:
            offset += len(chunks[i-1].page_content)
        if i == 0:
            firstChunk = True
        else:
            firstChunk = False  
        metadata = {"position": position,"length": len(chunk.page_content), "content_offset":offset}
        chunk_document = Document(
            page_content=chunk.page_content, metadata=metadata
        )
        
        chunk_data = {
            "id": current_chunk_id,
            "pg_content": chunk_document.page_content,
            "position": position,
            "length": chunk_document.metadata["length"],
            "f_name": file_name,
            "previous_id" : previous_chunk_id,
            "content_offset" : offset
        }
        
        if 'page_number' in chunk.metadata:
            chunk_data['page_number'] = chunk.metadata['page_number']
         
        if 'start_timestamp' in chunk.metadata and 'end_timestamp' in chunk.metadata:
            chunk_data['start_time'] = chunk.metadata['start_timestamp']
            chunk_data['end_time'] = chunk.metadata['end_timestamp'] 
               
        batch_data.append(chunk_data)
        
        lst_chunks_including_hash.append({'chunk_id': current_chunk_id, 'chunk_doc': chunk})
        
        # create relationships between chunks
        if firstChunk:
            relationships.append({"type": "FIRST_CHUNK", "chunk_id": current_chunk_id})
        else:
            relationships.append({
                "type": "NEXT_CHUNK",
                "previous_chunk_id": previous_chunk_id,  # ID of previous chunk
                "current_chunk_id": current_chunk_id
            })
          
    query_to_create_chunk_and_PART_OF_relation = """
        UNWIND $batch_data AS data
        MERGE (c:Chunk {id: data.id})
        SET c.text = data.pg_content, c.position = data.position, c.length = data.length, c.fileName=data.f_name, c.content_offset=data.content_offset
        WITH data, c
        SET c.page_number = CASE WHEN data.page_number IS NOT NULL THEN data.page_number END,
            c.start_time = CASE WHEN data.start_time IS NOT NULL THEN data.start_time END,
            c.end_time = CASE WHEN data.end_time IS NOT NULL THEN data.end_time END
        WITH data, c
        MATCH (d:Document {fileName: data.f_name})
        MERGE (c)-[:PART_OF]->(d)
    """
    graph.query(query_to_create_chunk_and_PART_OF_relation, params={"batch_data": batch_data})
    
    query_to_create_FIRST_relation = """ 
        UNWIND $relationships AS relationship
        MATCH (d:Document {fileName: $f_name})
        MATCH (c:Chunk {id: relationship.chunk_id})
        FOREACH(r IN CASE WHEN relationship.type = 'FIRST_CHUNK' THEN [1] ELSE [] END |
                MERGE (d)-[:FIRST_CHUNK]->(c))
        """
    graph.query(query_to_create_FIRST_relation, params={"f_name": file_name, "relationships": relationships})   
    
    query_to_create_NEXT_CHUNK_relation = """ 
        UNWIND $relationships AS relationship
        MATCH (c:Chunk {id: relationship.current_chunk_id})
        WITH c, relationship
        MATCH (pc:Chunk {id: relationship.previous_chunk_id})
        FOREACH(r IN CASE WHEN relationship.type = 'NEXT_CHUNK' THEN [1] ELSE [] END |
                MERGE (c)<-[:NEXT_CHUNK]-(pc))
        """
    graph.query(query_to_create_NEXT_CHUNK_relation, params={"relationships": relationships})   
    
    return lst_chunks_including_hash


def create_chunk_vector_index(graph):
    start_time = time.time()
    try:
        vector_index = graph.query("SHOW INDEXES YIELD * WHERE labelsOrTypes = ['Chunk'] and type = 'VECTOR' AND name = 'vector' return options")

        if not vector_index:
            vector_store = Neo4jVector(embedding=EMBEDDING_FUNCTION,
                                    graph=graph,
                                    node_label="Chunk", 
                                    embedding_node_property="embedding",
<<<<<<< HEAD
                                    index_name="vector"
=======
                                    index_name="vector",
                                    embedding_dimension=EMBEDDING_DIMENSION
>>>>>>> 6f3f8634
                                    )
            vector_store.create_new_index()
            logging.info(f"Index created successfully. Time taken: {time.time() - start_time:.2f} seconds")
        else:
            logging.info(f"Index already exist,Skipping creation. Time taken: {time.time() - start_time:.2f} seconds")
    except Exception as e:
        if "EquivalentSchemaRuleAlreadyExists" in str(e):
            logging.info("Vector index already exists, skipping creation.")
        else:
            raise<|MERGE_RESOLUTION|>--- conflicted
+++ resolved
@@ -161,12 +161,8 @@
                                     graph=graph,
                                     node_label="Chunk", 
                                     embedding_node_property="embedding",
-<<<<<<< HEAD
-                                    index_name="vector"
-=======
                                     index_name="vector",
                                     embedding_dimension=EMBEDDING_DIMENSION
->>>>>>> 6f3f8634
                                     )
             vector_store.create_new_index()
             logging.info(f"Index created successfully. Time taken: {time.time() - start_time:.2f} seconds")
