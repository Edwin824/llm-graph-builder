--- conflicted
+++ resolved
@@ -37,11 +37,6 @@
 
     
 def create_chunk_embeddings(graph, chunkId_chunkDoc_list, file_name):
-<<<<<<< HEAD
-    
-=======
-    #create embedding
->>>>>>> beddf819
     isEmbedding = os.getenv('IS_EMBEDDING')
     
     embeddings, dimension = EMBEDDING_FUNCTION , EMBEDDING_DIMENSION
