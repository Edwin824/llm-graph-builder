--- conflicted
+++ resolved
@@ -1,5 +1,6 @@
 from langchain_neo4j import Neo4jGraph
 from langchain.docstore.document import Document
+from src.shared.common_fn import load_embedding_model,execute_graph_query
 from src.shared.common_fn import load_embedding_model,execute_graph_query
 import logging
 from typing import List
@@ -34,6 +35,7 @@
                     MERGE (c)-[:HAS_ENTITY]->(n)
                 """
         execute_graph_query(graph,unwind_query, params={"batch_data": batch_data})
+        execute_graph_query(graph,unwind_query, params={"batch_data": batch_data})
 
     
 def create_chunk_embeddings(graph, chunkId_chunkDoc_list, file_name):
@@ -59,6 +61,7 @@
         SET c.embedding = row.embeddings
         MERGE (c)-[:PART_OF]->(d)
     """       
+    execute_graph_query(graph,query_to_create_embedding, params={"fileName":file_name, "data":data_for_query})
     execute_graph_query(graph,query_to_create_embedding, params={"fileName":file_name, "data":data_for_query})
     
 def create_relation_between_chunks(graph, file_name, chunks: List[Document])->list:
@@ -128,6 +131,7 @@
         MERGE (c)-[:PART_OF]->(d)
     """
     execute_graph_query(graph,query_to_create_chunk_and_PART_OF_relation, params={"batch_data": batch_data})
+    execute_graph_query(graph,query_to_create_chunk_and_PART_OF_relation, params={"batch_data": batch_data})
     
     query_to_create_FIRST_relation = """ 
         UNWIND $relationships AS relationship
@@ -136,6 +140,7 @@
         FOREACH(r IN CASE WHEN relationship.type = 'FIRST_CHUNK' THEN [1] ELSE [] END |
                 MERGE (d)-[:FIRST_CHUNK]->(c))
         """
+    execute_graph_query(graph,query_to_create_FIRST_relation, params={"f_name": file_name, "relationships": relationships})
     execute_graph_query(graph,query_to_create_FIRST_relation, params={"f_name": file_name, "relationships": relationships})
     
     query_to_create_NEXT_CHUNK_relation = """ 
@@ -153,11 +158,7 @@
 def create_chunk_vector_index(graph):
     start_time = time.time()
     try:
-<<<<<<< HEAD
         vector_index_query = "SHOW INDEXES YIELD name, type, labelsOrTypes, properties WHERE name = 'vector' AND type = 'VECTOR' AND 'Chunk' IN labelsOrTypes AND 'embedding' IN properties RETURN name"
-=======
-        vector_index_query = "SHOW INDEXES YIELD * WHERE labelsOrTypes = ['Chunk'] and type = 'VECTOR' AND name = 'vector' return options"
->>>>>>> 9cde9971
         vector_index = execute_graph_query(graph,vector_index_query)
         if not vector_index:
             vector_store = Neo4jVector(embedding=EMBEDDING_FUNCTION,
