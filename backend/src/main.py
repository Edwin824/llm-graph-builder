from langchain_community.graphs import Neo4jGraph
from dotenv import load_dotenv
from datetime import datetime
import logging
from src.create_chunks import CreateChunksofDocument
from src.graphDB_dataAccess import graphDBdataAccess
<<<<<<< HEAD
from src.api_response import create_api_response
=======
>>>>>>> 98d0ce43
from src.document_sources.local_file import get_documents_from_file_by_path
from src.entities.source_node import sourceNode
from src.generate_graphDocuments_from_llm import generate_graphDocuments
from src.document_sources.gcs_bucket import *
from src.document_sources.s3_bucket import *
from src.document_sources.wikipedia import *
from src.document_sources.youtube import *
from src.shared.common_fn import *
from src.make_relationships import *
import re
from langchain_community.document_loaders import WikipediaLoader
import warnings
from pytube import YouTube
import sys
import shutil
warnings.filterwarnings("ignore")
<<<<<<< HEAD
from pathlib import Path
load_dotenv()
logging.basicConfig(format='%(asctime)s - %(message)s',level='INFO')

# def create_source_node_graph_local_file(uri, userName, password, file, model, db_name=None):
#   """
#    Creates a source node in Neo4jGraph and sets properties.
   
#    Args:
#    	 uri: URI of Graph Service to connect to
#      db_name: database name to connect
#    	 userName: Username to connect to Graph Service with ( default : None )
#    	 password: Password to connect to Graph Service with ( default : None )
#    	 file: File object with information about file to be added
   
#    Returns: 
#    	 Success or Failed message of node creation
#   """
#   obj_source_node = sourceNode()
#   obj_source_node.file_name = file.filename
#   obj_source_node.file_type = file.filename.split('.')[1]
#   obj_source_node.file_size = file.size
#   obj_source_node.file_source = 'local file'
#   obj_source_node.model = model
#   obj_source_node.created_at = datetime.now()
#   graph = Neo4jGraph(url=uri, database=db_name, username=userName, password=password)
#   graphDb_data_Access = graphDBdataAccess(graph)
    
#   graphDb_data_Access.create_source_node(obj_source_node)
#   return obj_source_node

=======
load_dotenv()
logging.basicConfig(format='%(asctime)s - %(message)s',level='INFO')

>>>>>>> 98d0ce43
def create_source_node_graph_url_s3(graph, model, source_url, aws_access_key_id, aws_secret_access_key, source_type):
    
    lst_file_name = []
    files_info = get_s3_files_info(source_url,aws_access_key_id=aws_access_key_id,aws_secret_access_key=aws_secret_access_key)
    if len(files_info)==0:
      raise Exception('No pdf files found.')
<<<<<<< HEAD
      # return create_api_response('Failed',success_count=0,Failed_count=0,message='No pdf files found.')  
=======

>>>>>>> 98d0ce43
    logging.info(f'files info : {files_info}')
    success_count=0
    failed_count=0
    
    for file_info in files_info:
        file_name=file_info['file_key'] 
        obj_source_node = sourceNode()
        obj_source_node.file_name = file_name.split('/')[-1]
        obj_source_node.file_type = 'pdf'
        obj_source_node.file_size = file_info['file_size_bytes']
        obj_source_node.file_source = source_type
        obj_source_node.model = model
        obj_source_node.url = str(source_url+file_name)
        obj_source_node.awsAccessKeyId = aws_access_key_id
        obj_source_node.created_at = datetime.now()
        try:
          graphDb_data_Access = graphDBdataAccess(graph)
          graphDb_data_Access.create_source_node(obj_source_node)
          success_count+=1
          lst_file_name.append({'fileName':obj_source_node.file_name,'fileSize':obj_source_node.file_size,'url':obj_source_node.url,'status':'Success'})

        except Exception as e:
          failed_count+=1
          # error_message = str(e)
          lst_file_name.append({'fileName':obj_source_node.file_name,'fileSize':obj_source_node.file_size,'url':obj_source_node.url,'status':'Failed'})
    return lst_file_name,success_count,failed_count

<<<<<<< HEAD
def create_source_node_graph_url_gcs(graph, model, source_url, gcs_bucket_name, gcs_bucket_folder, source_type):
=======
def create_source_node_graph_url_gcs(graph, model, gcs_bucket_name, gcs_bucket_folder, source_type):
>>>>>>> 98d0ce43

    success_count=0
    failed_count=0
    lst_file_name = []
    
    lst_file_metadata= get_gcs_bucket_files_info(gcs_bucket_name, gcs_bucket_folder)
    for file_metadata in lst_file_metadata :
      obj_source_node = sourceNode()
      obj_source_node.file_name = file_metadata['fileName']
      obj_source_node.file_size = file_metadata['fileSize']
      obj_source_node.url = file_metadata['url']
      obj_source_node.file_source = source_type
<<<<<<< HEAD
=======
      obj_source_node.model = model
>>>>>>> 98d0ce43
      obj_source_node.file_type = 'pdf'
      obj_source_node.gcsBucket = gcs_bucket_name
      obj_source_node.gcsBucketFolder = file_metadata['gcsBucketFolder']
      obj_source_node.created_at = datetime.now()
      try:
          graphDb_data_Access = graphDBdataAccess(graph)
          graphDb_data_Access.create_source_node(obj_source_node)
          success_count+=1
          lst_file_name.append({'fileName':obj_source_node.file_name,'fileSize':obj_source_node.file_size,'url':obj_source_node.url,'status':'Success'})
      except Exception as e:
        failed_count+=1
        lst_file_name.append({'fileName':obj_source_node.file_name,'fileSize':obj_source_node.file_size,'url':obj_source_node.url,'status':'Failed'})
    return lst_file_name,success_count,failed_count

def create_source_node_graph_url_youtube(graph, model, source_url, source_type):
    
<<<<<<< HEAD
    source_type,youtube_url = check_url_source(source_url)
=======
    youtube_url = check_url_source(source_type=source_type, yt_url=source_url)
>>>>>>> 98d0ce43
    success_count=0
    failed_count=0
    lst_file_name = []
    obj_source_node = sourceNode()
    obj_source_node.file_type = 'text'
    obj_source_node.file_source = source_type
    obj_source_node.model = model
    obj_source_node.url = youtube_url
    obj_source_node.created_at = datetime.now()
<<<<<<< HEAD
    # source_url= youtube_url
=======

>>>>>>> 98d0ce43
    match = re.search(r'(?:v=)([0-9A-Za-z_-]{11})\s*',obj_source_node.url)
    logging.info(f"match value{match}")
    obj_source_node.file_name = YouTube(obj_source_node.url).title
    transcript= get_youtube_transcript(match.group(1))
    if transcript==None or len(transcript)==0:
<<<<<<< HEAD
      # job_status = "Failed"
=======
>>>>>>> 98d0ce43
      message = f"Youtube transcript is not available for : {obj_source_node.file_name}"
      raise Exception(message)
    else:  
      obj_source_node.file_size = sys.getsizeof(transcript)
<<<<<<< HEAD
    # job_status = "Completed"
=======
    
>>>>>>> 98d0ce43
    graphDb_data_Access = graphDBdataAccess(graph)
    graphDb_data_Access.create_source_node(obj_source_node)
    lst_file_name.append({'fileName':obj_source_node.file_name,'fileSize':obj_source_node.file_size,'url':obj_source_node.url,'status':'Success'})
    success_count+=1
    return lst_file_name,success_count,failed_count

def create_source_node_graph_url_wikipedia(graph, model, wiki_query, source_type):
  
    success_count=0
    failed_count=0
    lst_file_name=[]
<<<<<<< HEAD
    queries =  wiki_query.split(',')
    for query in queries:
=======
    queries_list =  wiki_query.split(',')
    wiki_query_ids = check_url_source(source_type=source_type, queries_list=queries_list)
    for query in wiki_query_ids:
>>>>>>> 98d0ce43
      logging.info(f"Creating source node for {query.strip()}")
      pages = WikipediaLoader(query=query.strip(), load_max_docs=1, load_all_available_meta=True).load()
      try:
        if not pages:
          failed_count+=1
          continue
        obj_source_node = sourceNode()
        obj_source_node.file_name = query.strip()
        obj_source_node.file_type = 'text'
        obj_source_node.file_source = source_type
        obj_source_node.file_size = sys.getsizeof(pages[0].page_content)
        obj_source_node.model = model
        obj_source_node.url = pages[0].metadata['source']
        obj_source_node.created_at = datetime.now()
        graphDb_data_Access = graphDBdataAccess(graph)
        graphDb_data_Access.create_source_node(obj_source_node)
        success_count+=1
        lst_file_name.append({'fileName':obj_source_node.file_name,'fileSize':obj_source_node.file_size,'url':obj_source_node.url, 'status':'Success'})
      except Exception as e:
<<<<<<< HEAD
        # job_status = "Failed"
        failed_count+=1
        # error_message = str(e)
        lst_file_name.append({'fileName':obj_source_node.file_name,'fileSize':obj_source_node.file_size,'url':obj_source_node.url, 'status':'Failed'})
    return lst_file_name,success_count,failed_count
    
def extract_graph_from_file_local_file(graph, model, fileName):

  logging.info(f'Process file name :{fileName}')
  merged_file_path = os.path.join(os.path.join(os.path.dirname(__file__), "merged_files"),fileName)
  logging.info(f'File path:{merged_file_path}')
  file_name, pages = get_documents_from_file_by_path(merged_file_path,fileName)

  if pages==None or len(pages)==0:
    raise Exception('Pdf content is not available for file : {file_name}')

  return processing_source(graph, model, file_name, pages, merged_file_path)

def extract_graph_from_file_s3(graph, model, source_url, aws_access_key_id, aws_secret_access_key):
=======
        failed_count+=1
        lst_file_name.append({'fileName':obj_source_node.file_name,'fileSize':obj_source_node.file_size,'url':obj_source_node.url, 'status':'Failed'})
    return lst_file_name,success_count,failed_count
    
def extract_graph_from_file_local_file(graph, model, fileName, merged_file_path, allowedNodes, allowedRelationship):

  logging.info(f'Process file name :{fileName}')
  file_name, pages = get_documents_from_file_by_path(merged_file_path,fileName)
  
  if pages==None or len(pages)==0:
    raise Exception(f'Pdf content is not available for file : {file_name}')

  return processing_source(graph, model, file_name, pages, allowedNodes, allowedRelationship, merged_file_path)

def extract_graph_from_file_s3(graph, model, source_url, aws_access_key_id, aws_secret_access_key, allowedNodes, allowedRelationship):
>>>>>>> 98d0ce43

  if(aws_access_key_id==None or aws_secret_access_key==None):
    raise Exception('Please provide AWS access and secret keys')
  else:
    logging.info("Insert in S3 Block")
    file_name, pages = get_documents_from_s3(source_url, aws_access_key_id, aws_secret_access_key)

  if pages==None or len(pages)==0:
<<<<<<< HEAD
    raise Exception('Pdf content is not available for file : {file_name}')

  return processing_source(graph, model, file_name, pages)

def extract_graph_from_file_youtube(graph, model, source_url):
  
  source_type, youtube_url = check_url_source(source_url)
  file_name, pages = get_documents_from_youtube(source_url)

  if pages==None or len(pages)==0:
    raise Exception('Youtube transcript is not available for file : {file_name}')

  return processing_source(graph, model, file_name, pages)

def extract_graph_from_file_Wikipedia(graph, model, wiki_query, max_sources):

  file_name, pages = get_documents_from_Wikipedia(wiki_query)
  if pages==None or len(pages)==0:
    raise Exception('Wikipedia page is not available for file : {file_name}')

  return processing_source(graph, model, file_name, pages)

def extract_graph_from_file_gcs(graph, model, gcs_bucket_name, gcs_bucket_folder, gcs_blob_filename):

  file_name, pages = get_documents_from_gcs(gcs_bucket_name, gcs_bucket_folder, gcs_blob_filename)
  if pages==None or len(pages)==0:
    raise Exception('Pdf content is not available for file : {file_name}')

  return processing_source(graph, model, file_name, pages)

def processing_source(graph, model, file_name, pages, merged_file_path=None):
=======
    raise Exception(f'Pdf content is not available for file : {file_name}')

  return processing_source(graph, model, file_name, pages, allowedNodes, allowedRelationship)

def extract_graph_from_file_youtube(graph, model, source_url, allowedNodes, allowedRelationship):
  
  file_name, pages = get_documents_from_youtube(source_url)

  if pages==None or len(pages)==0:
    raise Exception(f'Youtube transcript is not available for file : {file_name}')

  return processing_source(graph, model, file_name, pages, allowedNodes, allowedRelationship)

def extract_graph_from_file_Wikipedia(graph, model, wiki_query, max_sources, allowedNodes, allowedRelationship):

  file_name, pages = get_documents_from_Wikipedia(wiki_query)
  if pages==None or len(pages)==0:
    raise Exception(f'Wikipedia page is not available for file : {file_name}')

  return processing_source(graph, model, file_name, pages, allowedNodes, allowedRelationship)

def extract_graph_from_file_gcs(graph, model, gcs_bucket_name, gcs_bucket_folder, gcs_blob_filename, allowedNodes, allowedRelationship):

  file_name, pages = get_documents_from_gcs(gcs_bucket_name, gcs_bucket_folder, gcs_blob_filename)
  if pages==None or len(pages)==0:
    raise Exception(f'Pdf content is not available for file : {file_name}')

  return processing_source(graph, model, file_name, pages, allowedNodes, allowedRelationship)

def processing_source(graph, model, file_name, pages, allowedNodes, allowedRelationship, merged_file_path=None):
>>>>>>> 98d0ce43
  """
   Extracts a Neo4jGraph from a PDF file based on the model.
   
   Args:
   	 uri: URI of the graph to extract
     db_name : db_name is database name to connect graph db
   	 userName: Username to use for graph creation ( if None will use username from config file )
   	 password: Password to use for graph creation ( if None will use password from config file )
   	 file: File object containing the PDF file to be used
   	 model: Type of model to use ('Diffbot'or'OpenAI GPT')
   
   Returns: 
   	 Json response to API with fileName, nodeCount, relationshipCount, processingTime, 
     status and model as attributes.
  """
  start_time = datetime.now()
  graphDb_data_Access = graphDBdataAccess(graph)
<<<<<<< HEAD
  obj_source_node = sourceNode()
  status = "Processing"
  obj_source_node.file_name = file_name
  obj_source_node.status = status
  obj_source_node.created_at = start_time
  obj_source_node.updated_at = start_time
  logging.info(file_name)
  logging.info(obj_source_node)
  # graphDb_data_Access.update_source_node(obj_source_node)
  
  full_document_content = ""
  bad_chars = ['"', "\n", "'"]
  for i in range(0,len(pages)):
    text = pages[i].page_content
    for j in bad_chars:
      if j == '\n':
        text = text.replace(j, ' ')
      else:
        text = text.replace(j, '')
    full_document_content += text
  logging.info("Break down file into chunks")
  create_chunks_obj = CreateChunksofDocument(full_document_content, graph, file_name)
  chunks = create_chunks_obj.split_file_into_chunks()
  chunkId_chunkDoc_list = create_relation_between_chunks(graph,file_name,chunks)
  #create vector index and update chunk node with embedding
  update_embedding_create_vector_index( graph, chunkId_chunkDoc_list, file_name)
  logging.info("Get graph document list from models")
  graph_documents =  generate_graphDocuments(model, graph, chunkId_chunkDoc_list)
  
  chunks_and_graphDocuments_list = get_chunk_and_graphDocument(graph_documents, chunkId_chunkDoc_list)
  merge_relationship_between_chunk_and_entites(graph, chunks_and_graphDocuments_list)

  distinct_nodes = set()
  relations = []
  for graph_document in chunks_and_graphDocuments_list:
    #get distinct nodes
    for node in graph_document['graph_doc'].nodes:
          node_id = node.id
          node_type= node.type
          if (node_id, node_type) not in distinct_nodes:
            distinct_nodes.add((node_id, node_type))
    #get all relations
    for relation in graph_document['graph_doc'].relationships:
          relations.append(relation.type)
    
  nodes_created = len(distinct_nodes)
  relationships_created = len(relations)  
  
  end_time = datetime.now()
  processed_time = end_time - start_time
  job_status = "Completed"
  error_message =""

  obj_source_node = sourceNode()
  obj_source_node.file_name = file_name
  obj_source_node.status = job_status
  obj_source_node.created_at = start_time
  obj_source_node.updated_at = end_time
  obj_source_node.model = model
  obj_source_node.processing_time = processed_time
  obj_source_node.node_count = nodes_created
  obj_source_node.relationship_count = relationships_created

  graphDb_data_Access.update_source_node(obj_source_node)
  logging.info(f'file:{file_name} extraction has been completed')

  if merged_file_path is not None:
    file_path = Path(merged_file_path)
    if file_path.exists():
      file_path.unlink()
      logging.info(f'file {file_name} delete successfully')
    else:
      logging.info(f'file {file_name} does not exist')
  else:
    logging.info(f'File Path is None i.e. source type other than local file')
    
  return {
      "fileName": file_name,
      "nodeCount": nodes_created,
      "relationshipCount": relationships_created,
      "processingTime": round(processed_time.total_seconds(),2),
      "status" : job_status,
      "model" : model
  }
=======

  result = graphDb_data_Access.get_current_status_document_node(file_name)
  
  if result[0]['Status'] != 'Processing':
    
    bad_chars = ['"', "\n", "'"]
    for i in range(0,len(pages)):
      text = pages[i].page_content
      for j in bad_chars:
        if j == '\n':
          text = text.replace(j, ' ')
        else:
          text = text.replace(j, '')
      pages[i]=Document(page_content=str(text))
      
    logging.info("Break down file into chunks")
    
    create_chunks_obj = CreateChunksofDocument(pages, graph, file_name)
    chunks = create_chunks_obj.split_file_into_chunks()

    obj_source_node = sourceNode()
    status = "Processing"
    obj_source_node.file_name = file_name
    obj_source_node.status = status
    obj_source_node.created_at = start_time
    obj_source_node.updated_at = start_time
    obj_source_node.total_pages = len(pages)
    obj_source_node.total_chunks = len(chunks)
    obj_source_node.model = model
    logging.info(file_name)
    logging.info(obj_source_node)
    graphDb_data_Access.update_source_node(obj_source_node)
    logging.info('Update the status as Processing')

    chunkId_chunkDoc_list = create_relation_between_chunks(graph,file_name,chunks)
    #create vector index and update chunk node with embedding
    update_embedding_create_vector_index( graph, chunkId_chunkDoc_list, file_name)
    logging.info("Get graph document list from models")
    graph_documents =  generate_graphDocuments(model, graph, chunkId_chunkDoc_list, allowedNodes, allowedRelationship)
    save_graphDocuments_in_neo4j(graph, graph_documents)
    
    chunks_and_graphDocuments_list = get_chunk_and_graphDocument(graph_documents, chunkId_chunkDoc_list)
    merge_relationship_between_chunk_and_entites(graph, chunks_and_graphDocuments_list)

    distinct_nodes = set()
    relations = []
    for graph_document in graph_documents:
      #get distinct nodes
      for node in graph_document.nodes:
            node_id = node.id
            node_type= node.type
            if (node_id, node_type) not in distinct_nodes:
              distinct_nodes.add((node_id, node_type))
      #get all relations
      for relation in graph_document.relationships:
            relations.append(relation.type)
      
    nodes_created = len(distinct_nodes)
    relationships_created = len(relations)  
    
    end_time = datetime.now()
    processed_time = end_time - start_time
    job_status = "Completed"

    obj_source_node = sourceNode()
    obj_source_node.file_name = file_name
    obj_source_node.status = job_status
    obj_source_node.created_at = start_time
    obj_source_node.updated_at = end_time
    obj_source_node.model = model
    obj_source_node.processing_time = processed_time
    obj_source_node.node_count = nodes_created
    obj_source_node.total_pages = len(pages)
    obj_source_node.total_chunks = len(chunks)
    obj_source_node.relationship_count = relationships_created

    graphDb_data_Access.update_source_node(obj_source_node)
    logging.info('Updated the nodeCount and relCount properties in Docuemnt node')
    logging.info(f'file:{file_name} extraction has been completed')


    # merged_file_path have value only when file uploaded from local
    if merged_file_path is not None:
      delete_uploaded_local_file(merged_file_path, file_name)
      
    return {
        "fileName": file_name,
        "nodeCount": nodes_created,
        "relationshipCount": relationships_created,
        "processingTime": round(processed_time.total_seconds(),2),
        "status" : job_status,
        "model" : model,
        "success_count" : 1
    }
  else:
     logging.info('File does not process because it\'s already in Processing status')
>>>>>>> 98d0ce43

def get_source_list_from_graph(uri,userName,password,db_name=None):
  """
  Args:
    uri: URI of the graph to extract
    db_name: db_name is database name to connect to graph db
    userName: Username to use for graph creation ( if None will use username from config file )
    password: Password to use for graph creation ( if None will use password from config file )
    file: File object containing the PDF file to be used
    model: Type of model to use ('Diffbot'or'OpenAI GPT')
  Returns:
   Returns a list of sources that are in the database by querying the graph and
   sorting the list by the last updated date. 
 """
  logging.info("Get existing files list from graph")
  graph = Neo4jGraph(url=uri, database=db_name, username=userName, password=password)
  graph_DB_dataAccess = graphDBdataAccess(graph)
  return graph_DB_dataAccess.get_source_list()

<<<<<<< HEAD
def update_graph(uri,userName,password,db_name):
  """
  Update the graph node with SIMILAR relationship where embedding scrore match
  """
  graph = Neo4jGraph(url=uri, database=db_name, username=userName, password=password)
=======
def update_graph(graph):
  """
  Update the graph node with SIMILAR relationship where embedding scrore match
  """
>>>>>>> 98d0ce43
  graph_DB_dataAccess = graphDBdataAccess(graph)
  return graph_DB_dataAccess.update_KNN_graph()

  
def connection_check(graph):
  """
  Args:
    uri: URI of the graph to extract
    userName: Username to use for graph creation ( if None will use username from config file )
    password: Password to use for graph creation ( if None will use password from config file )
    db_name: db_name is database name to connect to graph db
  Returns:
   Returns a status of connection from NEO4j is success or failure
 """
  graph_DB_dataAccess = graphDBdataAccess(graph)
  return graph_DB_dataAccess.connection_check()

<<<<<<< HEAD
def merge_chunks(file_name, total_chunks):
  
  chunk_dir = os.path.join(os.path.dirname(__file__), "chunks")
  merged_file_path = os.path.join(os.path.dirname(__file__), "merged_files")

  if not os.path.exists(merged_file_path):
      os.mkdir(merged_file_path)

  with open(os.path.join(merged_file_path, file_name), "wb") as write_stream:
=======
def merge_chunks(file_name, total_chunks, chunk_dir, merged_dir):

  if not os.path.exists(merged_dir):
      os.mkdir(merged_dir)

  with open(os.path.join(merged_dir, file_name), "wb") as write_stream:
>>>>>>> 98d0ce43
      for i in range(1,total_chunks+1):
          chunk_file_path = os.path.join(chunk_dir, f"{file_name}_part_{i}")
          with open(chunk_file_path, "rb") as chunk_file:
              shutil.copyfileobj(chunk_file, write_stream)
          os.unlink(chunk_file_path)  # Delete the individual chunk file after merging
  logging.info("Chunks merged successfully and return file size")
<<<<<<< HEAD
  file_size = os.path.getsize(os.path.join(merged_file_path, file_name))
  return file_size
  

def upload_file(uri, userName, password, db_name, model, chunk, chunk_number:int, total_chunks:int, originalname):
  chunk_dir = os.path.join(os.path.dirname(__file__), "chunks")  # Directory to save chunks
  if not os.path.exists(chunk_dir):
      os.mkdir(chunk_dir)
  chunk_file_name = originalname.split('.')[0]
=======
  file_size = os.path.getsize(os.path.join(merged_dir, file_name))
  return file_size
  


def upload_file(graph, model, chunk, chunk_number:int, total_chunks:int, originalname, chunk_dir, merged_dir):
  # chunk_dir = os.path.join(os.path.dirname(__file__), "chunks")  # Directory to save chunks
  if not os.path.exists(chunk_dir):
      os.mkdir(chunk_dir)
  
>>>>>>> 98d0ce43
  chunk_file_path = os.path.join(chunk_dir, f"{originalname}_part_{chunk_number}")
  logging.info(f'Chunk File Path: {chunk_file_path}')
  
  with open(chunk_file_path, "wb") as chunk_file:
      chunk_file.write(chunk.file.read())

  if int(chunk_number) == int(total_chunks):
      # If this is the last chunk, merge all chunks into a single file
<<<<<<< HEAD
      file_size = merge_chunks(originalname, int(total_chunks))
=======
      file_size = merge_chunks(originalname, int(total_chunks), chunk_dir, merged_dir)
>>>>>>> 98d0ce43
      logging.info("File merged successfully")

      obj_source_node = sourceNode()
      obj_source_node.file_name = originalname
      obj_source_node.file_type = 'pdf'
      obj_source_node.file_size = file_size
      obj_source_node.file_source = 'local file'
      obj_source_node.model = model
      obj_source_node.created_at = datetime.now()
<<<<<<< HEAD
      graph = Neo4jGraph(url=uri, database=db_name, username=userName, password=password)
=======
>>>>>>> 98d0ce43
      graphDb_data_Access = graphDBdataAccess(graph)
        
      graphDb_data_Access.create_source_node(obj_source_node)
      return "Source Node created Successfully"
<<<<<<< HEAD
  return f"Chunk {chunk_number}/{total_chunks} saved"
=======
  return f"Chunk {chunk_number}/{total_chunks} saved"

def get_labels_and_relationtypes(graph):
  query = """
          CALL db.labels() yield label WITH collect(label) as labels 
          CALL db.relationshipTypes() yield relationshipType 
          RETURN labels, collect(relationshipType) as relationshipTypes
          """
  graphDb_data_Access = graphDBdataAccess(graph)
  return graphDb_data_Access.execute_query(query)
>>>>>>> 98d0ce43
<|MERGE_RESOLUTION|>--- conflicted
+++ resolved
@@ -4,10 +4,6 @@
 import logging
 from src.create_chunks import CreateChunksofDocument
 from src.graphDB_dataAccess import graphDBdataAccess
-<<<<<<< HEAD
-from src.api_response import create_api_response
-=======
->>>>>>> 98d0ce43
 from src.document_sources.local_file import get_documents_from_file_by_path
 from src.entities.source_node import sourceNode
 from src.generate_graphDocuments_from_llm import generate_graphDocuments
@@ -24,54 +20,15 @@
 import sys
 import shutil
 warnings.filterwarnings("ignore")
-<<<<<<< HEAD
-from pathlib import Path
 load_dotenv()
 logging.basicConfig(format='%(asctime)s - %(message)s',level='INFO')
 
-# def create_source_node_graph_local_file(uri, userName, password, file, model, db_name=None):
-#   """
-#    Creates a source node in Neo4jGraph and sets properties.
-   
-#    Args:
-#    	 uri: URI of Graph Service to connect to
-#      db_name: database name to connect
-#    	 userName: Username to connect to Graph Service with ( default : None )
-#    	 password: Password to connect to Graph Service with ( default : None )
-#    	 file: File object with information about file to be added
-   
-#    Returns: 
-#    	 Success or Failed message of node creation
-#   """
-#   obj_source_node = sourceNode()
-#   obj_source_node.file_name = file.filename
-#   obj_source_node.file_type = file.filename.split('.')[1]
-#   obj_source_node.file_size = file.size
-#   obj_source_node.file_source = 'local file'
-#   obj_source_node.model = model
-#   obj_source_node.created_at = datetime.now()
-#   graph = Neo4jGraph(url=uri, database=db_name, username=userName, password=password)
-#   graphDb_data_Access = graphDBdataAccess(graph)
-    
-#   graphDb_data_Access.create_source_node(obj_source_node)
-#   return obj_source_node
-
-=======
-load_dotenv()
-logging.basicConfig(format='%(asctime)s - %(message)s',level='INFO')
-
->>>>>>> 98d0ce43
 def create_source_node_graph_url_s3(graph, model, source_url, aws_access_key_id, aws_secret_access_key, source_type):
     
     lst_file_name = []
     files_info = get_s3_files_info(source_url,aws_access_key_id=aws_access_key_id,aws_secret_access_key=aws_secret_access_key)
     if len(files_info)==0:
       raise Exception('No pdf files found.')
-<<<<<<< HEAD
-      # return create_api_response('Failed',success_count=0,Failed_count=0,message='No pdf files found.')  
-=======
-
->>>>>>> 98d0ce43
     logging.info(f'files info : {files_info}')
     success_count=0
     failed_count=0
@@ -99,11 +56,7 @@
           lst_file_name.append({'fileName':obj_source_node.file_name,'fileSize':obj_source_node.file_size,'url':obj_source_node.url,'status':'Failed'})
     return lst_file_name,success_count,failed_count
 
-<<<<<<< HEAD
-def create_source_node_graph_url_gcs(graph, model, source_url, gcs_bucket_name, gcs_bucket_folder, source_type):
-=======
 def create_source_node_graph_url_gcs(graph, model, gcs_bucket_name, gcs_bucket_folder, source_type):
->>>>>>> 98d0ce43
 
     success_count=0
     failed_count=0
@@ -116,10 +69,7 @@
       obj_source_node.file_size = file_metadata['fileSize']
       obj_source_node.url = file_metadata['url']
       obj_source_node.file_source = source_type
-<<<<<<< HEAD
-=======
       obj_source_node.model = model
->>>>>>> 98d0ce43
       obj_source_node.file_type = 'pdf'
       obj_source_node.gcsBucket = gcs_bucket_name
       obj_source_node.gcsBucketFolder = file_metadata['gcsBucketFolder']
@@ -136,11 +86,7 @@
 
 def create_source_node_graph_url_youtube(graph, model, source_url, source_type):
     
-<<<<<<< HEAD
-    source_type,youtube_url = check_url_source(source_url)
-=======
     youtube_url = check_url_source(source_type=source_type, yt_url=source_url)
->>>>>>> 98d0ce43
     success_count=0
     failed_count=0
     lst_file_name = []
@@ -150,29 +96,16 @@
     obj_source_node.model = model
     obj_source_node.url = youtube_url
     obj_source_node.created_at = datetime.now()
-<<<<<<< HEAD
-    # source_url= youtube_url
-=======
-
->>>>>>> 98d0ce43
     match = re.search(r'(?:v=)([0-9A-Za-z_-]{11})\s*',obj_source_node.url)
     logging.info(f"match value{match}")
     obj_source_node.file_name = YouTube(obj_source_node.url).title
     transcript= get_youtube_transcript(match.group(1))
     if transcript==None or len(transcript)==0:
-<<<<<<< HEAD
-      # job_status = "Failed"
-=======
->>>>>>> 98d0ce43
       message = f"Youtube transcript is not available for : {obj_source_node.file_name}"
       raise Exception(message)
     else:  
       obj_source_node.file_size = sys.getsizeof(transcript)
-<<<<<<< HEAD
-    # job_status = "Completed"
-=======
-    
->>>>>>> 98d0ce43
+    
     graphDb_data_Access = graphDBdataAccess(graph)
     graphDb_data_Access.create_source_node(obj_source_node)
     lst_file_name.append({'fileName':obj_source_node.file_name,'fileSize':obj_source_node.file_size,'url':obj_source_node.url,'status':'Success'})
@@ -184,14 +117,9 @@
     success_count=0
     failed_count=0
     lst_file_name=[]
-<<<<<<< HEAD
-    queries =  wiki_query.split(',')
-    for query in queries:
-=======
     queries_list =  wiki_query.split(',')
     wiki_query_ids = check_url_source(source_type=source_type, queries_list=queries_list)
     for query in wiki_query_ids:
->>>>>>> 98d0ce43
       logging.info(f"Creating source node for {query.strip()}")
       pages = WikipediaLoader(query=query.strip(), load_max_docs=1, load_all_available_meta=True).load()
       try:
@@ -211,27 +139,6 @@
         success_count+=1
         lst_file_name.append({'fileName':obj_source_node.file_name,'fileSize':obj_source_node.file_size,'url':obj_source_node.url, 'status':'Success'})
       except Exception as e:
-<<<<<<< HEAD
-        # job_status = "Failed"
-        failed_count+=1
-        # error_message = str(e)
-        lst_file_name.append({'fileName':obj_source_node.file_name,'fileSize':obj_source_node.file_size,'url':obj_source_node.url, 'status':'Failed'})
-    return lst_file_name,success_count,failed_count
-    
-def extract_graph_from_file_local_file(graph, model, fileName):
-
-  logging.info(f'Process file name :{fileName}')
-  merged_file_path = os.path.join(os.path.join(os.path.dirname(__file__), "merged_files"),fileName)
-  logging.info(f'File path:{merged_file_path}')
-  file_name, pages = get_documents_from_file_by_path(merged_file_path,fileName)
-
-  if pages==None or len(pages)==0:
-    raise Exception('Pdf content is not available for file : {file_name}')
-
-  return processing_source(graph, model, file_name, pages, merged_file_path)
-
-def extract_graph_from_file_s3(graph, model, source_url, aws_access_key_id, aws_secret_access_key):
-=======
         failed_count+=1
         lst_file_name.append({'fileName':obj_source_node.file_name,'fileSize':obj_source_node.file_size,'url':obj_source_node.url, 'status':'Failed'})
     return lst_file_name,success_count,failed_count
@@ -247,7 +154,6 @@
   return processing_source(graph, model, file_name, pages, allowedNodes, allowedRelationship, merged_file_path)
 
 def extract_graph_from_file_s3(graph, model, source_url, aws_access_key_id, aws_secret_access_key, allowedNodes, allowedRelationship):
->>>>>>> 98d0ce43
 
   if(aws_access_key_id==None or aws_secret_access_key==None):
     raise Exception('Please provide AWS access and secret keys')
@@ -256,39 +162,6 @@
     file_name, pages = get_documents_from_s3(source_url, aws_access_key_id, aws_secret_access_key)
 
   if pages==None or len(pages)==0:
-<<<<<<< HEAD
-    raise Exception('Pdf content is not available for file : {file_name}')
-
-  return processing_source(graph, model, file_name, pages)
-
-def extract_graph_from_file_youtube(graph, model, source_url):
-  
-  source_type, youtube_url = check_url_source(source_url)
-  file_name, pages = get_documents_from_youtube(source_url)
-
-  if pages==None or len(pages)==0:
-    raise Exception('Youtube transcript is not available for file : {file_name}')
-
-  return processing_source(graph, model, file_name, pages)
-
-def extract_graph_from_file_Wikipedia(graph, model, wiki_query, max_sources):
-
-  file_name, pages = get_documents_from_Wikipedia(wiki_query)
-  if pages==None or len(pages)==0:
-    raise Exception('Wikipedia page is not available for file : {file_name}')
-
-  return processing_source(graph, model, file_name, pages)
-
-def extract_graph_from_file_gcs(graph, model, gcs_bucket_name, gcs_bucket_folder, gcs_blob_filename):
-
-  file_name, pages = get_documents_from_gcs(gcs_bucket_name, gcs_bucket_folder, gcs_blob_filename)
-  if pages==None or len(pages)==0:
-    raise Exception('Pdf content is not available for file : {file_name}')
-
-  return processing_source(graph, model, file_name, pages)
-
-def processing_source(graph, model, file_name, pages, merged_file_path=None):
-=======
     raise Exception(f'Pdf content is not available for file : {file_name}')
 
   return processing_source(graph, model, file_name, pages, allowedNodes, allowedRelationship)
@@ -319,7 +192,6 @@
   return processing_source(graph, model, file_name, pages, allowedNodes, allowedRelationship)
 
 def processing_source(graph, model, file_name, pages, allowedNodes, allowedRelationship, merged_file_path=None):
->>>>>>> 98d0ce43
   """
    Extracts a Neo4jGraph from a PDF file based on the model.
    
@@ -337,92 +209,6 @@
   """
   start_time = datetime.now()
   graphDb_data_Access = graphDBdataAccess(graph)
-<<<<<<< HEAD
-  obj_source_node = sourceNode()
-  status = "Processing"
-  obj_source_node.file_name = file_name
-  obj_source_node.status = status
-  obj_source_node.created_at = start_time
-  obj_source_node.updated_at = start_time
-  logging.info(file_name)
-  logging.info(obj_source_node)
-  # graphDb_data_Access.update_source_node(obj_source_node)
-  
-  full_document_content = ""
-  bad_chars = ['"', "\n", "'"]
-  for i in range(0,len(pages)):
-    text = pages[i].page_content
-    for j in bad_chars:
-      if j == '\n':
-        text = text.replace(j, ' ')
-      else:
-        text = text.replace(j, '')
-    full_document_content += text
-  logging.info("Break down file into chunks")
-  create_chunks_obj = CreateChunksofDocument(full_document_content, graph, file_name)
-  chunks = create_chunks_obj.split_file_into_chunks()
-  chunkId_chunkDoc_list = create_relation_between_chunks(graph,file_name,chunks)
-  #create vector index and update chunk node with embedding
-  update_embedding_create_vector_index( graph, chunkId_chunkDoc_list, file_name)
-  logging.info("Get graph document list from models")
-  graph_documents =  generate_graphDocuments(model, graph, chunkId_chunkDoc_list)
-  
-  chunks_and_graphDocuments_list = get_chunk_and_graphDocument(graph_documents, chunkId_chunkDoc_list)
-  merge_relationship_between_chunk_and_entites(graph, chunks_and_graphDocuments_list)
-
-  distinct_nodes = set()
-  relations = []
-  for graph_document in chunks_and_graphDocuments_list:
-    #get distinct nodes
-    for node in graph_document['graph_doc'].nodes:
-          node_id = node.id
-          node_type= node.type
-          if (node_id, node_type) not in distinct_nodes:
-            distinct_nodes.add((node_id, node_type))
-    #get all relations
-    for relation in graph_document['graph_doc'].relationships:
-          relations.append(relation.type)
-    
-  nodes_created = len(distinct_nodes)
-  relationships_created = len(relations)  
-  
-  end_time = datetime.now()
-  processed_time = end_time - start_time
-  job_status = "Completed"
-  error_message =""
-
-  obj_source_node = sourceNode()
-  obj_source_node.file_name = file_name
-  obj_source_node.status = job_status
-  obj_source_node.created_at = start_time
-  obj_source_node.updated_at = end_time
-  obj_source_node.model = model
-  obj_source_node.processing_time = processed_time
-  obj_source_node.node_count = nodes_created
-  obj_source_node.relationship_count = relationships_created
-
-  graphDb_data_Access.update_source_node(obj_source_node)
-  logging.info(f'file:{file_name} extraction has been completed')
-
-  if merged_file_path is not None:
-    file_path = Path(merged_file_path)
-    if file_path.exists():
-      file_path.unlink()
-      logging.info(f'file {file_name} delete successfully')
-    else:
-      logging.info(f'file {file_name} does not exist')
-  else:
-    logging.info(f'File Path is None i.e. source type other than local file')
-    
-  return {
-      "fileName": file_name,
-      "nodeCount": nodes_created,
-      "relationshipCount": relationships_created,
-      "processingTime": round(processed_time.total_seconds(),2),
-      "status" : job_status,
-      "model" : model
-  }
-=======
 
   result = graphDb_data_Access.get_current_status_document_node(file_name)
   
@@ -519,7 +305,6 @@
     }
   else:
      logging.info('File does not process because it\'s already in Processing status')
->>>>>>> 98d0ce43
 
 def get_source_list_from_graph(uri,userName,password,db_name=None):
   """
@@ -539,18 +324,10 @@
   graph_DB_dataAccess = graphDBdataAccess(graph)
   return graph_DB_dataAccess.get_source_list()
 
-<<<<<<< HEAD
-def update_graph(uri,userName,password,db_name):
+def update_graph(graph):
   """
   Update the graph node with SIMILAR relationship where embedding scrore match
   """
-  graph = Neo4jGraph(url=uri, database=db_name, username=userName, password=password)
-=======
-def update_graph(graph):
-  """
-  Update the graph node with SIMILAR relationship where embedding scrore match
-  """
->>>>>>> 98d0ce43
   graph_DB_dataAccess = graphDBdataAccess(graph)
   return graph_DB_dataAccess.update_KNN_graph()
 
@@ -568,41 +345,18 @@
   graph_DB_dataAccess = graphDBdataAccess(graph)
   return graph_DB_dataAccess.connection_check()
 
-<<<<<<< HEAD
-def merge_chunks(file_name, total_chunks):
-  
-  chunk_dir = os.path.join(os.path.dirname(__file__), "chunks")
-  merged_file_path = os.path.join(os.path.dirname(__file__), "merged_files")
-
-  if not os.path.exists(merged_file_path):
-      os.mkdir(merged_file_path)
-
-  with open(os.path.join(merged_file_path, file_name), "wb") as write_stream:
-=======
 def merge_chunks(file_name, total_chunks, chunk_dir, merged_dir):
 
   if not os.path.exists(merged_dir):
       os.mkdir(merged_dir)
 
   with open(os.path.join(merged_dir, file_name), "wb") as write_stream:
->>>>>>> 98d0ce43
       for i in range(1,total_chunks+1):
           chunk_file_path = os.path.join(chunk_dir, f"{file_name}_part_{i}")
           with open(chunk_file_path, "rb") as chunk_file:
               shutil.copyfileobj(chunk_file, write_stream)
           os.unlink(chunk_file_path)  # Delete the individual chunk file after merging
   logging.info("Chunks merged successfully and return file size")
-<<<<<<< HEAD
-  file_size = os.path.getsize(os.path.join(merged_file_path, file_name))
-  return file_size
-  
-
-def upload_file(uri, userName, password, db_name, model, chunk, chunk_number:int, total_chunks:int, originalname):
-  chunk_dir = os.path.join(os.path.dirname(__file__), "chunks")  # Directory to save chunks
-  if not os.path.exists(chunk_dir):
-      os.mkdir(chunk_dir)
-  chunk_file_name = originalname.split('.')[0]
-=======
   file_size = os.path.getsize(os.path.join(merged_dir, file_name))
   return file_size
   
@@ -613,7 +367,6 @@
   if not os.path.exists(chunk_dir):
       os.mkdir(chunk_dir)
   
->>>>>>> 98d0ce43
   chunk_file_path = os.path.join(chunk_dir, f"{originalname}_part_{chunk_number}")
   logging.info(f'Chunk File Path: {chunk_file_path}')
   
@@ -622,11 +375,7 @@
 
   if int(chunk_number) == int(total_chunks):
       # If this is the last chunk, merge all chunks into a single file
-<<<<<<< HEAD
-      file_size = merge_chunks(originalname, int(total_chunks))
-=======
       file_size = merge_chunks(originalname, int(total_chunks), chunk_dir, merged_dir)
->>>>>>> 98d0ce43
       logging.info("File merged successfully")
 
       obj_source_node = sourceNode()
@@ -636,17 +385,10 @@
       obj_source_node.file_source = 'local file'
       obj_source_node.model = model
       obj_source_node.created_at = datetime.now()
-<<<<<<< HEAD
-      graph = Neo4jGraph(url=uri, database=db_name, username=userName, password=password)
-=======
->>>>>>> 98d0ce43
       graphDb_data_Access = graphDBdataAccess(graph)
         
       graphDb_data_Access.create_source_node(obj_source_node)
       return "Source Node created Successfully"
-<<<<<<< HEAD
-  return f"Chunk {chunk_number}/{total_chunks} saved"
-=======
   return f"Chunk {chunk_number}/{total_chunks} saved"
 
 def get_labels_and_relationtypes(graph):
@@ -656,5 +398,4 @@
           RETURN labels, collect(relationshipType) as relationshipTypes
           """
   graphDb_data_Access = graphDBdataAccess(graph)
-  return graphDb_data_Access.execute_query(query)
->>>>>>> 98d0ce43
+  return graphDb_data_Access.execute_query(query)