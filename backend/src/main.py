--- conflicted
+++ resolved
@@ -14,20 +14,10 @@
 import boto3
 from urllib.parse import urlparse
 import os
-<<<<<<< HEAD
-load_dotenv()
-logging.basicConfig(format='%(asctime)s - %(message)s',level='INFO')
-from langchain.document_loaders import S3FileLoader
-# url =os.environ.get('NEO4J_URI')
-# username = os.environ.get('NEO4J_USERNAME')
-# password = os.environ.get('NEO4J_PASSWORD')
-graph = Neo4jGraph()
-=======
 from tempfile import NamedTemporaryFile
 load_dotenv()
 logging.basicConfig(format='%(asctime)s - %(message)s',level='INFO')
 # from langchain.document_loaders import S3FileLoader
->>>>>>> 152f3008
 
 def create_source_node_graph(uri, userName, password, file):
   """
@@ -63,45 +53,6 @@
       logging.exception(f'Exception Stack trace:')
       return create_api_response(job_status,error=error_message,file_source='local file')
   except Exception as e:
-<<<<<<< HEAD
-    job_status = "Failure"
-    error_message = str(e)
-    update_node_prop = 'SET s.status = "{}", s.errorMessage = "{}"'
-    graph.query('MERGE(s:Source {'+source_node.format(file_name)+'}) '+update_node_prop.format(job_status,error_message))
-    logging.exception(f'Exception Stack trace:')
-    return create_api_response(job_status,error=error_message)
-
-
-def get_s3_files_info(s3_url):
-    # Extract bucket name and directory from the S3 URL
-    parsed_url = urlparse(s3_url)
-    bucket_name = parsed_url.netloc
-    directory = parsed_url.path.lstrip('/')
-
-    # Connect to S3
-    s3 = boto3.client('s3')
-
-    # List objects in the specified directory
-    response = s3.list_objects_v2(Bucket=bucket_name, Prefix=directory)
-#     print(response)
-    files_info = []
-
-    # Check each object for file size and type
-    for obj in response.get('Contents', []):
-        file_key = obj['Key']
-        # file_name = os.path.basename(file_key)
-        file_name=s3_url
-        file_size = obj['Size']
-
-        # Check if file is a PDF
-#         if file_name.endswith('.pdf'):
-        files_info.append({'file_name': file_name, 'file_size_bytes': file_size})
-
-    return files_info
- 
-  
-def create_source_node_graph_s3(uri, userName, password, s3_url_dir):
-=======
       job_status = "Failed"
       error_message = str(e)
       return create_api_response(job_status,error=error_message,file_source='local file')
@@ -147,7 +98,6 @@
  
   
 def create_source_node_graph_s3(uri, userName, password, s3_url_dir,aws_access_key_id=None,aws_secret_access_key=None):
->>>>>>> 152f3008
     """
       Creates a source node in Neo4jGraph and sets properties.
       
@@ -156,41 +106,6 @@
         userName: Username to connect to Graph Service with ( default : None )
         password: Password to connect to Graph Service with ( default : None )
         s3_url: s3 url for the bucket to fetch pdf files from
-<<<<<<< HEAD
-      
-      Returns: 
-        Success or Failure message of node creation
-    """
-
-    job_status = "New"
-    # file_type = file.filename.split('.')[1]
-    # file_size = file.size
-    # file_name = file.filename
-    file_type='pdf'
-
-    graph = Neo4jGraph(url=uri, username=userName, password=password)
-
-    files_info = get_s3_files_info(s3_url_dir)
-    
-    for file_info in files_info:
-        file_name=file_info['file_name'] 
-        file_size=file_info['file_size_bytes']
-        s3_file_path=str(s3_url_dir+file_name)
-        try:
-          source_node = "fileName: '{}'"
-          update_node_prop = "SET s.fileSize = '{}', s.fileType = '{}' ,s.status = '{}',s.s3url='{}'"
-          logging.info("create source node as file name if not exist")
-          graph.query('MERGE(s:Source {'+source_node.format(file_name)+'}) '+update_node_prop.format(file_size,file_type,job_status,s3_file_path))
-          return create_api_response("Success",data="Source Node created succesfully")
-        except Exception as e:
-          job_status = "Failure"
-          error_message = str(e)
-          update_node_prop = 'SET s.status = "{}", s.errorMessage = "{}"'
-          graph.query('MERGE(s:Source {'+source_node.format(file_name)+'}) '+update_node_prop.format(job_status,error_message))
-          logging.exception(f'Exception Stack trace:')
-          return create_api_response(job_status,error=error_message)  
-    
-=======
         aws_access_key_id: Aws access key id credentials (default : None)
         aws_secret_access_key: Aws secret access key credentials (default : None)
       Returns: 
@@ -241,7 +156,6 @@
             logging.exception(f'Exception Stack trace:')
             return create_api_response(job_status,error=error_message,file_source='s3 bucket')  
       
->>>>>>> 152f3008
 def file_into_chunks(pages: List[Document]):
     """
      Split a list of documents(file pages) into chunks of fixed size.
@@ -257,9 +171,6 @@
     chunks = text_splitter.split_documents(pages)
     return chunks
 
-<<<<<<< HEAD
-def extract_graph_from_file(uri, userName, password, model, isEmbedding=False, isChunk_relationship_entity = False, file=None,s3_url=None):
-=======
 def get_s3_pdf_content(s3_url,aws_access_key_id=None,aws_secret_access_key=None):
     # try:
       # Extract bucket name and directory from the S3 URL
@@ -281,7 +192,6 @@
 
 
 def extract_graph_from_file(uri, userName, password, model, isEmbedding=False, isChunk_relationship_entity = False, file=None,s3_url=None,aws_access_key_id=None,aws_secret_access_key=None):
->>>>>>> 152f3008
   """
    Extracts a Neo4jGraph from a PDF file based on the model.
    
@@ -299,61 +209,6 @@
   logging.info(f"extract_graph_from_file called for file:{file.filename}")
   try:
     start_time = datetime.now()
-<<<<<<< HEAD
-    graph = Neo4jGraph(url=uri, username=userName, password=password)
-    
-    if file!=None:
-      file_name = file.filename
-      source_node = "fileName: '{}'"
-      update_node_prop = "SET s.createdAt ='{}', s.updatedAt = '{}', s.processingTime = '{}',s.status = '{}', s.errorMessage = '{}',s.nodeCount= {}, s.relationshipCount = {}, s.model = '{}'"
-      metadata = {"source": "local","filename": file.filename, "filesize":file.size }
-
-      with open('temp.pdf','wb') as f:
-        f.write(file.file.read())
-      loader = PyPDFLoader('temp.pdf')
-      
-    elif s3_url!=None:
-      file_name=str(s3_url)
-      print(file_name)
-      bucket=file_name.split('/')[2]
-      file_key=file_name.split('/')[-1]
-      source_node = "fileName: '{}'"
-      update_node_prop = "SET s.createdAt ='{}', s.updatedAt = '{}', s.processingTime = '{}',s.status = '{}', s.errorMessage = '{}',s.nodeCount= {}, s.relationshipCount = {}, s.model = '{}'"
-      s3=boto3.client('s3')
-      response=s3.head_object(Bucket=bucket,Key=file_key)
-      file_size=response['ContentLength']
-      
-      metadata = {"source": "local","filename": file_name, "filesize":file_size }
-      print(bucket)
-      print(file_key)
-      print(file_size)
-      loader = S3FileLoader(bucket,file_key)
-      # loader = S3DirectoryLoader(
-      #   os.environ.get('BUCKET'), 
-      #   aws_access_key_id=os.environ.get("AWS_ACCESS_KEY_ID"), 
-      #   aws_secret_access_key=os.environ.get("AWS_SECRET_ACCESS_KEY"), 
-      # )
-      # documents = loader.load()
-      print(loader.load())
-    pages = loader.load_and_split()
-    print(pages)
-    bad_chars = ['"', "\n", "'"]
-    logging.info("Creates a new Document object for each page in the list of pages")
-    for i in range(0,len(pages)):
-      text = pages[i].page_content
-      for j in bad_chars:
-        if j == '\n':
-          text = text.replace(j, ' ')
-        else:
-          text = text.replace(j, '')
-      pages[i]=Document(page_content=str(text), metadata=metadata)
-    logging.info("Break down file into chunks")
-    chunks = file_into_chunks(pages)
-    
-    logging.info("Get graph document list from models")
-    if model == 'Diffbot' :
-      graph_documents = extract_graph_from_diffbot(graph,chunks,file_name,isEmbedding)
-=======
 
     graph = Neo4jGraph(url=uri, username=userName, password=password)
     try: 
@@ -407,7 +262,6 @@
         pages[i]=Document(page_content=str(text), metadata=metadata)
       logging.info("Break down file into chunks")
       chunks = file_into_chunks(pages)
->>>>>>> 152f3008
       
       logging.info("Get graph document list from models")
       if model == 'Diffbot' :
