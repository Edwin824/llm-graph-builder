--- conflicted
+++ resolved
@@ -145,11 +145,7 @@
         lst_file_name.append({'fileName':obj_source_node.file_name,'fileSize':obj_source_node.file_size,'url':obj_source_node.url, 'status':'Failed'})
     return lst_file_name,success_count,failed_count
     
-<<<<<<< HEAD
 def extract_graph_from_file_local_file(graph, model, fileName, merged_file_path, allowedNodes, allowedRelationship):
-=======
-def extract_graph_from_file_local_file(graph, model, fileName, allowedNodes, allowedRelationship):
->>>>>>> 61240993
 
   logging.info(f'Process file name :{fileName}')
   file_name, pages = get_documents_from_file_by_path(merged_file_path,fileName)
@@ -295,21 +291,10 @@
     logging.info('Updated the nodeCount and relCount properties in Docuemnt node')
     logging.info(f'file:{file_name} extraction has been completed')
 
-<<<<<<< HEAD
+
     # merged_file_path have value only when file uploaded from local
     if merged_file_path is not None:
       delete_uploaded_local_file(merged_file_path, file_name)
-=======
-    if merged_file_path is not None:
-      file_path = Path(merged_file_path)
-      if file_path.exists():
-        file_path.unlink()
-        logging.info(f'file {file_name} delete successfully')
-      else:
-        logging.info(f'file {file_name} does not exist')
-    else:
-      logging.info(f'File Path is None i.e. source type other than local file')
->>>>>>> 61240993
       
     return {
         "fileName": file_name,
@@ -378,13 +363,9 @@
   return file_size
   
 
-<<<<<<< HEAD
+
 def upload_file(graph, model, chunk, chunk_number:int, total_chunks:int, originalname, chunk_dir, merged_dir):
   # chunk_dir = os.path.join(os.path.dirname(__file__), "chunks")  # Directory to save chunks
-=======
-def upload_file(graph, model, chunk, chunk_number:int, total_chunks:int, originalname):
-  chunk_dir = os.path.join(os.path.dirname(__file__), "chunks")  # Directory to save chunks
->>>>>>> 61240993
   if not os.path.exists(chunk_dir):
       os.mkdir(chunk_dir)
   
