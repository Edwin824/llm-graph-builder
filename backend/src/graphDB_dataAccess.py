import logging
import os
from langchain_neo4j import Neo4jGraph
from src.shared.common_fn import create_gcs_bucket_folder_name_hashed, delete_uploaded_local_file, load_embedding_model
from src.document_sources.gcs_bucket import delete_file_from_gcs
from src.shared.constants import BUCKET_UPLOAD,NODEREL_COUNT_QUERY_WITH_COMMUNITY, NODEREL_COUNT_QUERY_WITHOUT_COMMUNITY
from src.entities.source_node import sourceNode
from src.communities import MAX_COMMUNITY_LEVELS
import json
from dotenv import load_dotenv

load_dotenv()

class graphDBdataAccess:

    def __init__(self, graph: Neo4jGraph):
        self.graph = graph

    def update_exception_db(self, file_name, exp_msg, retry_condition):
        try:
            job_status = "Failed"
            result = self.get_current_status_document_node(file_name)
            is_cancelled_status = result[0]['is_cancelled']
            if bool(is_cancelled_status) == True:
                job_status = 'Cancelled'
            if retry_condition is not None: 
                retry_condition = None
                self.graph.query("""MERGE(d:Document {fileName :$fName}) SET d.status = $status, d.errorMessage = $error_msg, d.retry_condition = $retry_condition""",
                            {"fName":file_name, "status":job_status, "error_msg":exp_msg, "retry_condition":retry_condition})
            else :    
                self.graph.query("""MERGE(d:Document {fileName :$fName}) SET d.status = $status, d.errorMessage = $error_msg""",
                            {"fName":file_name, "status":job_status, "error_msg":exp_msg})
        except Exception as e:
            error_message = str(e)
            logging.error(f"Error in updating document node status as failed: {error_message}")
            raise Exception(error_message)
        
    def create_source_node(self, obj_source_node:sourceNode):
        try:
            job_status = "New"
            logging.info("creating source node if does not exist")
            self.graph.query("""MERGE(d:Document {fileName :$fn}) SET d.fileSize = $fs, d.fileType = $ft ,
                            d.status = $st, d.url = $url, d.awsAccessKeyId = $awsacc_key_id, 
                            d.fileSource = $f_source, d.createdAt = $c_at, d.updatedAt = $u_at, 
                            d.processingTime = $pt, d.errorMessage = $e_message, d.nodeCount= $n_count, 
                            d.relationshipCount = $r_count, d.model= $model, d.gcsBucket=$gcs_bucket, 
                            d.gcsBucketFolder= $gcs_bucket_folder, d.language= $language,d.gcsProjectId= $gcs_project_id,
                            d.is_cancelled=False, d.total_chunks=0, d.processed_chunk=0,
                            d.access_token=$access_token,
                            d.chunkNodeCount=$chunkNodeCount,d.chunkRelCount=$chunkRelCount,
                            d.entityNodeCount=$entityNodeCount,d.entityEntityRelCount=$entityEntityRelCount,
                            d.communityNodeCount=$communityNodeCount,d.communityRelCount=$communityRelCount""",
                            {"fn":obj_source_node.file_name, "fs":obj_source_node.file_size, "ft":obj_source_node.file_type, "st":job_status, 
                            "url":obj_source_node.url,
                            "awsacc_key_id":obj_source_node.awsAccessKeyId, "f_source":obj_source_node.file_source, "c_at":obj_source_node.created_at,
                            "u_at":obj_source_node.created_at, "pt":0, "e_message":'', "n_count":0, "r_count":0, "model":obj_source_node.model,
                            "gcs_bucket": obj_source_node.gcsBucket, "gcs_bucket_folder": obj_source_node.gcsBucketFolder, 
                            "language":obj_source_node.language, "gcs_project_id":obj_source_node.gcsProjectId,
                            "access_token":obj_source_node.access_token,
                            "chunkNodeCount":obj_source_node.chunkNodeCount,
                            "chunkRelCount":obj_source_node.chunkRelCount,
                            "entityNodeCount":obj_source_node.entityNodeCount,
                            "entityEntityRelCount":obj_source_node.entityEntityRelCount,
                            "communityNodeCount":obj_source_node.communityNodeCount,
                            "communityRelCount":obj_source_node.communityRelCount
                            })
        except Exception as e:
            error_message = str(e)
            logging.info(f"error_message = {error_message}")
            self.update_exception_db(self, obj_source_node.file_name, error_message)
            raise Exception(error_message)
        
    def update_source_node(self, obj_source_node:sourceNode):
        try:

            params = {}
            if obj_source_node.file_name is not None and obj_source_node.file_name != '':
                params['fileName'] = obj_source_node.file_name

            if obj_source_node.status is not None and obj_source_node.status != '':
                params['status'] = obj_source_node.status

            if obj_source_node.created_at is not None:
                params['createdAt'] = obj_source_node.created_at

            if obj_source_node.updated_at is not None:
                params['updatedAt'] = obj_source_node.updated_at

            if obj_source_node.processing_time is not None and obj_source_node.processing_time != 0:
                params['processingTime'] = round(obj_source_node.processing_time.total_seconds(),2)

            if obj_source_node.node_count is not None :
                params['nodeCount'] = obj_source_node.node_count

            if obj_source_node.relationship_count is not None :
                params['relationshipCount'] = obj_source_node.relationship_count

            if obj_source_node.model is not None and obj_source_node.model != '':
                params['model'] = obj_source_node.model

            if obj_source_node.total_chunks is not None and obj_source_node.total_chunks != 0:
                params['total_chunks'] = obj_source_node.total_chunks

            if obj_source_node.is_cancelled is not None:
                params['is_cancelled'] = obj_source_node.is_cancelled

            if obj_source_node.processed_chunk is not None :
                params['processed_chunk'] = obj_source_node.processed_chunk
            
            if obj_source_node.retry_condition is not None :
                params['retry_condition'] = obj_source_node.retry_condition    

            param= {"props":params}
            
            logging.info(f'Base Param value 1 : {param}')
            query = "MERGE(d:Document {fileName :$props.fileName}) SET d += $props"
            logging.info("Update source node properties")
            self.graph.query(query,param)
        except Exception as e:
            error_message = str(e)
            self.update_exception_db(self,self.file_name,error_message)
            raise Exception(error_message)
    
    def get_source_list(self):
        """
        Args:
            uri: URI of the graph to extract
            db_name: db_name is database name to connect to graph db
            userName: Username to use for graph creation ( if None will use username from config file )
            password: Password to use for graph creation ( if None will use password from config file )
            file: File object containing the PDF file to be used
            model: Type of model to use ('Diffbot'or'OpenAI GPT')
        Returns:
        Returns a list of sources that are in the database by querying the graph and
        sorting the list by the last updated date. 
        """
        logging.info("Get existing files list from graph")
        query = "MATCH(d:Document) WHERE d.fileName IS NOT NULL RETURN d ORDER BY d.updatedAt DESC"
        result = self.graph.query(query)
        list_of_json_objects = [entry['d'] for entry in result]
        return list_of_json_objects
        
    def update_KNN_graph(self):
        """
        Update the graph node with SIMILAR relationship where embedding scrore match
        """
        index = self.graph.query("""show indexes yield * where type = 'VECTOR' and name = 'vector'""")
        # logging.info(f'show index vector: {index}')
        knn_min_score = os.environ.get('KNN_MIN_SCORE')
        if len(index) > 0:
            logging.info('update KNN graph')
            self.graph.query("""MATCH (c:Chunk)
                                    WHERE c.embedding IS NOT NULL AND count { (c)-[:SIMILAR]-() } < 5
                                    CALL db.index.vector.queryNodes('vector', 6, c.embedding) yield node, score
                                    WHERE node <> c and score >= $score MERGE (c)-[rel:SIMILAR]-(node) SET rel.score = score
                                """,
                                {"score":float(knn_min_score)}
                                )
        else:
            logging.info("Vector index does not exist, So KNN graph not update")

    def check_account_access(self, database):
        try:
            query_dbms_componenet = "call dbms.components() yield edition"
            result_dbms_componenet = self.graph.query(query_dbms_componenet)

            if  result_dbms_componenet[0]["edition"] == "enterprise":
                query = """
                SHOW USER PRIVILEGES 
                YIELD * 
                WHERE graph = $database AND action IN ['read'] 
                RETURN COUNT(*) AS readAccessCount
                """
            
                logging.info(f"Checking access for database: {database}")

                result = self.graph.query(query, params={"database": database})
                read_access_count = result[0]["readAccessCount"] if result else 0

                logging.info(f"Read access count: {read_access_count}")

                if read_access_count > 0:
                    logging.info("The account has read access.")
                    return False
                else:
                    logging.info("The account has write access.")
                    return True
            else:
                #Community version have no roles to execute admin command, so assuming write access as TRUE
                logging.info("The account has write access.")
                return True

        except Exception as e:
            logging.error(f"Error checking account access: {e}")
            return False

    def check_gds_version(self):
        try:
            gds_procedure_count = """
            SHOW PROCEDURES
            YIELD name
            WHERE name STARTS WITH "gds."
            RETURN COUNT(*) AS totalGdsProcedures
            """
            result = self.graph.query(gds_procedure_count)
            total_gds_procedures = result[0]['totalGdsProcedures'] if result else 0

            if total_gds_procedures > 0:
                logging.info("GDS is available in the database.")
                return True
            else:
                logging.info("GDS is not available in the database.")
                return False
        except Exception as e:
            logging.error(f"An error occurred while checking GDS version: {e}")
            return False
            
    def connection_check_and_get_vector_dimensions(self,database):
        """
        Get the vector index dimension from database and application configuration and DB connection status
        
        Args:
            uri: URI of the graph to extract
            userName: Username to use for graph creation ( if None will use username from config file )
            password: Password to use for graph creation ( if None will use password from config file )
            db_name: db_name is database name to connect to graph db
        Returns:
        Returns a status of connection from NEO4j is success or failure
        """
        
        db_vector_dimension = self.graph.query("""SHOW INDEXES YIELD *
                                    WHERE type = 'VECTOR' AND name = 'vector'
                                    RETURN options.indexConfig['vector.dimensions'] AS vector_dimensions
                                """)
        
        result_chunks = self.graph.query("""match (c:Chunk) return size(c.embedding) as embeddingSize, count(*) as chunks, 
                                                    count(c.embedding) as hasEmbedding
                                """)
        
        embedding_model = os.getenv('EMBEDDING_MODEL')
        embeddings, application_dimension = load_embedding_model(embedding_model)
        logging.info(f'embedding model:{embeddings} and dimesion:{application_dimension}')

        gds_status = self.check_gds_version()
        write_access = self.check_account_access(database=database)
        
        if self.graph:
            if len(db_vector_dimension) > 0:
                return {'db_vector_dimension': db_vector_dimension[0]['vector_dimensions'], 'application_dimension':application_dimension, 'message':"Connection Successful","gds_status":gds_status,"write_access":write_access}
            else:
                if len(db_vector_dimension) == 0 and len(result_chunks) == 0:
                    logging.info("Chunks and vector index does not exists in database")
                    return {'db_vector_dimension': 0, 'application_dimension':application_dimension, 'message':"Connection Successful","chunks_exists":False,"gds_status":gds_status,"write_access":write_access}
                elif len(db_vector_dimension) == 0 and result_chunks[0]['hasEmbedding']==0 and result_chunks[0]['chunks'] > 0:
                    return {'db_vector_dimension': 0, 'application_dimension':application_dimension, 'message':"Connection Successful","chunks_exists":True,"gds_status":gds_status,"write_access":write_access}
                else:
                    return {'message':"Connection Successful","gds_status": gds_status,"write_access":write_access}

    def execute_query(self, query, param=None):
        return self.graph.query(query, param)

    def get_current_status_document_node(self, file_name):
        query = """
                MATCH(d:Document {fileName : $file_name}) RETURN d.status AS Status , d.processingTime AS processingTime, 
                d.nodeCount AS nodeCount, d.model as model, d.relationshipCount as relationshipCount,
                d.total_chunks AS total_chunks , d.fileSize as fileSize, 
                d.is_cancelled as is_cancelled, d.processed_chunk as processed_chunk, d.fileSource as fileSource,
                d.chunkNodeCount AS chunkNodeCount,
                d.chunkRelCount AS chunkRelCount,
                d.entityNodeCount AS entityNodeCount,
                d.entityEntityRelCount AS entityEntityRelCount,
                d.communityNodeCount AS communityNodeCount,
                d.communityRelCount AS communityRelCount,
                d.createdAt AS created_time
                """
        param = {"file_name" : file_name}
        return self.execute_query(query, param)
    
    def delete_file_from_graph(self, filenames, source_types, deleteEntities:str, merged_dir:str, uri):
        
        filename_list= list(map(str.strip, json.loads(filenames)))
        source_types_list= list(map(str.strip, json.loads(source_types)))
        gcs_file_cache = os.environ.get('GCS_FILE_CACHE')
        
        for (file_name,source_type) in zip(filename_list, source_types_list):
            merged_file_path = os.path.join(merged_dir, file_name)
            if source_type == 'local file' and gcs_file_cache == 'True':
                folder_name = create_gcs_bucket_folder_name_hashed(uri, file_name)
                delete_file_from_gcs(BUCKET_UPLOAD,folder_name,file_name)
            else:
                logging.info(f'Deleted File Path: {merged_file_path} and Deleted File Name : {file_name}')
                delete_uploaded_local_file(merged_file_path,file_name)
                
        query_to_delete_document="""
            MATCH (d:Document)
            WHERE d.fileName IN $filename_list AND coalesce(d.fileSource, "None") IN $source_types_list
            WITH COLLECT(d) AS documents
            CALL (documents) {
            UNWIND documents AS d
            optional match (d)<-[:PART_OF]-(c:Chunk) 
            detach delete c, d
            } IN TRANSACTIONS OF 1 ROWS
            """
        query_to_delete_document_and_entities = """
            MATCH (d:Document)
            WHERE d.fileName IN $filename_list AND coalesce(d.fileSource, "None") IN $source_types_list
            WITH COLLECT(d) AS documents
            CALL (documents) {
            UNWIND documents AS d
            OPTIONAL MATCH (d)<-[:PART_OF]-(c:Chunk)
            OPTIONAL MATCH (c:Chunk)-[:HAS_ENTITY]->(e)
            WITH d, c, e, documents
            WHERE NOT EXISTS {
                MATCH (e)<-[:HAS_ENTITY]-(c2)-[:PART_OF]->(d2:Document)
                WHERE NOT d2 IN documents
                }
            WITH d, COLLECT(c) AS chunks, COLLECT(e) AS entities
            FOREACH (chunk IN chunks | DETACH DELETE chunk)
            FOREACH (entity IN entities | DETACH DELETE entity)
            DETACH DELETE d
            } IN TRANSACTIONS OF 1 ROWS
            """
        query_to_delete_communities = """
            MATCH (c:`__Community__`)
            WHERE c.level = 0 AND NOT EXISTS { ()-[:IN_COMMUNITY]->(c) }
            DETACH DELETE c
            WITH 1 AS dummy
            UNWIND range(1, $max_level)  AS level
            CALL (level) {
                MATCH (c:`__Community__`)
                WHERE c.level = level AND NOT EXISTS { ()-[:PARENT_COMMUNITY]->(c) }
                DETACH DELETE c
                }
        """   
        param = {"filename_list" : filename_list, "source_types_list": source_types_list}
        community_param = {"max_level":MAX_COMMUNITY_LEVELS}
        if deleteEntities == "true":
            result = self.execute_query(query_to_delete_document_and_entities, param)
            _ = self.execute_query(query_to_delete_communities,community_param)
            logging.info(f"Deleting {len(filename_list)} documents = '{filename_list}' from '{source_types_list}' from database")
        else :
            result = self.execute_query(query_to_delete_document, param)    
            logging.info(f"Deleting {len(filename_list)} documents = '{filename_list}' from '{source_types_list}' with their entities from database")
        return len(filename_list)
    
    def list_unconnected_nodes(self):
        query = """
        MATCH (e:!Chunk&!Document&!`__Community__`) 
        WHERE NOT exists { (e)--(:!Chunk&!Document&!`__Community__`) }
        OPTIONAL MATCH (doc:Document)<-[:PART_OF]-(c:Chunk)-[:HAS_ENTITY]->(e)
        RETURN 
        e {
            .*,
            embedding: null,
            elementId: elementId(e),
            labels: CASE 
            WHEN size(labels(e)) > 1 THEN 
                apoc.coll.removeAll(labels(e), ["__Entity__"])
            ELSE 
                ["Entity"]
            END
        } AS e, 
        collect(distinct doc.fileName) AS documents, 
        count(distinct c) AS chunkConnections
        ORDER BY e.id ASC
        LIMIT 100
        """
        query_total_nodes = """
        MATCH (e:!Chunk&!Document&!`__Community__`) 
        WHERE NOT exists { (e)--(:!Chunk&!Document&!`__Community__`) }
        RETURN count(*) as total
        """
        nodes_list = self.execute_query(query)
        total_nodes = self.execute_query(query_total_nodes)
        return nodes_list, total_nodes[0]
    
    def delete_unconnected_nodes(self,unconnected_entities_list):
        entities_list = list(map(str.strip, json.loads(unconnected_entities_list)))
        query = """
        MATCH (e) WHERE elementId(e) IN $elementIds
        DETACH DELETE e
        """
        param = {"elementIds":entities_list}
        return self.execute_query(query,param)
    
    def get_duplicate_nodes_list(self):
        score_value = float(os.environ.get('DUPLICATE_SCORE_VALUE'))
        text_distance = int(os.environ.get('DUPLICATE_TEXT_DISTANCE'))
        query_duplicate_nodes = """
                MATCH (n:!Chunk&!Session&!Document&!`__Community__`) with n 
                WHERE n.embedding is not null and n.id is not null // and size(toString(n.id)) > 3
                WITH n ORDER BY count {{ (n)--() }} DESC, size(toString(n.id)) DESC // updated
                WITH collect(n) as nodes
                UNWIND nodes as n
                WITH n, [other in nodes 
                // only one pair, same labels e.g. Person with Person
                WHERE elementId(n) < elementId(other) and labels(n) = labels(other)
                // at least embedding similarity of X
                AND 
                (
                // either contains each other as substrings or has a text edit distinct of less than 3
                (size(toString(other.id)) > 2 AND toLower(n.id) CONTAINS toLower(other.id)) OR 
                (size(toString(n.id)) > 2 AND toLower(other.id) CONTAINS toLower(n.id))
                OR (size(toString(n.id))>5 AND apoc.text.distance(toLower(n.id), toLower(other.id)) < $duplicate_text_distance)
                OR
                vector.similarity.cosine(other.embedding, n.embedding) > $duplicate_score_value
                )] as similar
                WHERE size(similar) > 0 
                // remove duplicate subsets
                with collect([n]+similar) as all
                CALL {{ with all
                    unwind all as nodes
                    with nodes, all
                    // skip current entry if it's smaller and a subset of any other entry
                    where none(other in all where other <> nodes and size(other) > size(nodes) and size(apoc.coll.subtract(nodes, other))=0)
                    return head(nodes) as n, tail(nodes) as similar
                }}
                OPTIONAL MATCH (doc:Document)<-[:PART_OF]-(c:Chunk)-[:HAS_ENTITY]->(n)
                {return_statement}
                """
        return_query_duplicate_nodes = """
                RETURN n {.*, embedding:null, elementId:elementId(n), labels:labels(n)} as e, 
                [s in similar | s {.id, .description, labels:labels(s), elementId: elementId(s)}] as similar,
                collect(distinct doc.fileName) as documents, count(distinct c) as chunkConnections
                ORDER BY e.id ASC
                LIMIT 100
                """
        total_duplicate_nodes = "RETURN COUNT(DISTINCT(n)) as total"
        
        param = {"duplicate_score_value": score_value, "duplicate_text_distance" : text_distance}
        
        nodes_list = self.execute_query(query_duplicate_nodes.format(return_statement=return_query_duplicate_nodes),param=param)
        total_nodes = self.execute_query(query_duplicate_nodes.format(return_statement=total_duplicate_nodes),param=param)
        return nodes_list, total_nodes[0]
    
    def merge_duplicate_nodes(self,duplicate_nodes_list):
        nodes_list = json.loads(duplicate_nodes_list)
        logging.info(f'Nodes list to merge {nodes_list}')
        query = """
        UNWIND $rows AS row
        CALL { with row
        MATCH (first) WHERE elementId(first) = row.firstElementId
        MATCH (rest) WHERE elementId(rest) IN row.similarElementIds
        WITH first, collect (rest) as rest
        WITH [first] + rest as nodes
        CALL apoc.refactor.mergeNodes(nodes, 
        {properties:"discard",mergeRels:true, produceSelfRel:false, preserveExistingSelfRels:false, singleElementAsArray:true}) 
        YIELD node
        RETURN size(nodes) as mergedCount
        }
        RETURN sum(mergedCount) as totalMerged
        """
        param = {"rows":nodes_list}
        return self.execute_query(query,param)
    
    def drop_create_vector_index(self, isVectorIndexExist):
        """
        drop and create the vector index when vector index dimesion are different.
        """
        embedding_model = os.getenv('EMBEDDING_MODEL')
        embeddings, dimension = load_embedding_model(embedding_model)
        
        if isVectorIndexExist == 'true':
            self.graph.query("""drop index vector""")
        # self.graph.query("""drop index vector""")
        self.graph.query("""CREATE VECTOR INDEX `vector` if not exists for (c:Chunk) on (c.embedding)
                            OPTIONS {indexConfig: {
                            `vector.dimensions`: $dimensions,
                            `vector.similarity_function`: 'cosine'
                            }}
                        """,
                        {
                            "dimensions" : dimension
                        }
                        )
        return "Drop and Re-Create vector index succesfully"


    def update_node_relationship_count(self,document_name):
        logging.info("updating node and relationship count")
        label_query = """CALL db.labels"""
        community_flag = {'label': '__Community__'} in self.execute_query(label_query)
        if (not document_name) and (community_flag):
            result = self.execute_query(NODEREL_COUNT_QUERY_WITH_COMMUNITY)
        elif (not document_name) and (not community_flag):
             return []
        else:
            param = {"document_name": document_name}
            result = self.execute_query(NODEREL_COUNT_QUERY_WITHOUT_COMMUNITY, param)
        response = {}
        if result:
            for record in result:
                filename = record.get("filename",None)
                chunkNodeCount = int(record.get("chunkNodeCount",0))
                chunkRelCount = int(record.get("chunkRelCount",0))
                entityNodeCount = int(record.get("entityNodeCount",0))
                entityEntityRelCount = int(record.get("entityEntityRelCount",0))
                if (not document_name) and (community_flag):
                    communityNodeCount = int(record.get("communityNodeCount",0))
                    communityRelCount = int(record.get("communityRelCount",0))
                else:
                    communityNodeCount = 0
                    communityRelCount = 0
                nodeCount = int(chunkNodeCount) + int(entityNodeCount) + int(communityNodeCount)
                relationshipCount = int(chunkRelCount) + int(entityEntityRelCount) + int(communityRelCount)
                update_query = """
                MATCH (d:Document {fileName: $filename})
                SET d.chunkNodeCount = $chunkNodeCount,
                    d.chunkRelCount = $chunkRelCount,
                    d.entityNodeCount = $entityNodeCount,
                    d.entityEntityRelCount = $entityEntityRelCount,
                    d.communityNodeCount = $communityNodeCount,
                    d.communityRelCount = $communityRelCount,
                    d.nodeCount = $nodeCount,
                    d.relationshipCount = $relationshipCount
                """
                self.execute_query(update_query,{
                    "filename": filename,
                    "chunkNodeCount": chunkNodeCount,
                    "chunkRelCount": chunkRelCount,
                    "entityNodeCount": entityNodeCount,
                    "entityEntityRelCount": entityEntityRelCount,
                    "communityNodeCount": communityNodeCount,
                    "communityRelCount": communityRelCount,
                    "nodeCount" : nodeCount,
                    "relationshipCount" : relationshipCount
                    })
                
                response[filename] = {"chunkNodeCount": chunkNodeCount,
                    "chunkRelCount": chunkRelCount,
                    "entityNodeCount": entityNodeCount,
                    "entityEntityRelCount": entityEntityRelCount,
                    "communityNodeCount": communityNodeCount,
                    "communityRelCount": communityRelCount,
                    "nodeCount" : nodeCount,
                    "relationshipCount" : relationshipCount
                    }
<<<<<<< HEAD
        return response
    
    def get_nodelabels_relationships(self):
        node_query = """
                    CALL db.labels() YIELD label
                    WITH label
                    WHERE NOT label IN ['Document', 'Chunk', '_Bloom_Perspective_', '__Community__', '__Entity__']
                    CALL apoc.cypher.run("MATCH (n:`" + label + "`) RETURN count(n) AS count",{}) YIELD value
                    WHERE value.count > 0
                    RETURN label order by label
                    """

        relation_query = """
                CALL db.relationshipTypes() yield relationshipType
                WHERE NOT relationshipType  IN ['PART_OF', 'NEXT_CHUNK', 'HAS_ENTITY', '_Bloom_Perspective_','FIRST_CHUNK','SIMILAR','IN_COMMUNITY','PARENT_COMMUNITY'] 
                return relationshipType order by relationshipType
                """
            
        try:
            node_result = self.execute_query(node_query)
            node_labels = [record["label"] for record in node_result]
            relationship_result = self.execute_query(relation_query)
            relationship_types = [record["relationshipType"] for record in relationship_result]
            return node_labels,relationship_types
        except Exception as e:
            print(f"Error in getting node labels/relationship types from db: {e}")
            return []
=======
        return response
>>>>>>> 28d45068
<|MERGE_RESOLUTION|>--- conflicted
+++ resolved
@@ -535,7 +535,6 @@
                     "nodeCount" : nodeCount,
                     "relationshipCount" : relationshipCount
                     }
-<<<<<<< HEAD
         return response
     
     def get_nodelabels_relationships(self):
@@ -562,7 +561,4 @@
             return node_labels,relationship_types
         except Exception as e:
             print(f"Error in getting node labels/relationship types from db: {e}")
-            return []
-=======
-        return response
->>>>>>> 28d45068
+            return []