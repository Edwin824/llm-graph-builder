--- conflicted
+++ resolved
@@ -259,18 +259,12 @@
             await asyncio.to_thread(create_entity_embedding, graph)
             json_obj = {'api_name': 'post_processing/create_entity_embedding', 'db_url': uri, 'logging_time': formatted_time(datetime.now(timezone.utc))}
             logging.info(f'Entity Embeddings created')
-<<<<<<< HEAD
-            
         if "create_communities" in tasks:
             model = "openai-gpt-4o"
             await asyncio.to_thread(create_communities, uri, userName, password, database,model)
             josn_obj = {'api_name': 'post_processing/create_communities', 'db_url': uri, 'logging_time': formatted_time(datetime.now(timezone.utc))}
             logger.log_struct(josn_obj)
             logging.info(f'created communities')
-=======
-
-        logger.log_struct({"severity":"INFO","jsonPayload":json_obj})
->>>>>>> 82be95b3
         return create_api_response('Success', message='All tasks completed successfully')
     
     except Exception as e:
