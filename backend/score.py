--- conflicted
+++ resolved
@@ -36,10 +36,7 @@
 from src.ragas_eval import *
 from starlette.types import ASGIApp, Message, Receive, Scope, Send
 import gzip
-<<<<<<< HEAD
 from langchain_neo4j import Neo4jGraph
-=======
->>>>>>> dfa56b38
 
 logger = CustomLogger()
 CHUNK_DIR = os.path.join(os.path.dirname(__file__), "chunks")
@@ -85,16 +82,9 @@
         await gzip_middleware(scope, receive, send)
 app = FastAPI()
 # SecWeb(app=app, Option={'referrer': False, 'xframe': False})
-<<<<<<< HEAD
 # app.add_middleware(ContentSecurityPolicy, Option={'default-src': ["'self'"], 'base-uri': ["'self'"], 'block-all-mixed-content': []}, script_nonce=False, style_nonce=False, report_only=False)
 app.add_middleware(XContentTypeOptions)
 app.add_middleware(XFrame, Option={'X-Frame-Options': 'DENY'})
-=======
-app.add_middleware(ContentSecurityPolicy, Option={'default-src': ["'self'"], 'base-uri': ["'self'"], 'block-all-mixed-content': []}, script_nonce=False, style_nonce=False, report_only=False)
-app.add_middleware(XContentTypeOptions)
-app.add_middleware(XFrame, Option={'X-Frame-Options': 'DENY'})
-#app.add_middleware(GZipMiddleware, minimum_size=1000, compresslevel=5)
->>>>>>> dfa56b38
 app.add_middleware(CustomGZipMiddleware, minimum_size=1000, compresslevel=5,paths=["/sources_list","/url/scan","/extract","/chat_bot","/chunk_entities","/get_neighbours","/graph_query","/schema","/populate_graph_schema","/get_unconnected_nodes_list","/get_duplicate_nodes","/fetch_chunktext"])
 app.add_middleware(
     CORSMiddleware,
@@ -934,8 +924,6 @@
    page_no: int = Form(1)
 ):
    try:
-<<<<<<< HEAD
-=======
        payload_json_obj = {
            'api_name': 'fetch_chunktext',
            'db_url': uri,
@@ -946,7 +934,6 @@
            'logging_time': formatted_time(datetime.now(timezone.utc))
        }
        logger.log_struct(payload_json_obj, "INFO")
->>>>>>> dfa56b38
        start = time.time()
        result = await asyncio.to_thread(
            get_chunktext_results,
@@ -962,11 +949,8 @@
        json_obj = {
            'api_name': 'fetch_chunktext',
            'db_url': uri,
-<<<<<<< HEAD
            'userName': userName,
            'database': database,
-=======
->>>>>>> dfa56b38
            'document_name': document_name,
            'page_no': page_no,
            'logging_time': formatted_time(datetime.now(timezone.utc)),
@@ -983,7 +967,7 @@
    finally:
        gc.collect()
 
-<<<<<<< HEAD
+
 @app.post("/backend_connection_configuation")
 async def backend_connection_configuation():
     try:
@@ -1012,8 +996,6 @@
         return create_api_response(job_status, message=message, error=error_message + ' or fill from the login dialog', data=graph_connection)
     finally:
         gc.collect()    
-=======
->>>>>>> dfa56b38
 
 if __name__ == "__main__":
     uvicorn.run(app)